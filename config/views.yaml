---
component_readiness:
  - name: 4.18-main
    base_release:
      release: "4.17"
      relative_start: ga-30d
      relative_end: ga
    sample_release:
      release: "4.18"
      relative_start: now-7d
      relative_end: now
    variant_options:
      column_group_by:
        Architecture: {}
        Network: {}
        Platform: {}
        Topology: {}
      db_group_by:
        Architecture: {}
        FeatureSet: {}
        Installer: {}
        Network: {}
        Platform: {}
        Suite: {}
        Topology: {}
        Upgrade: {}
      include_variants:
        Architecture:
          - amd64
        FeatureSet:
          - default
        Installer:
          - ipi
          - upi
        Network:
          - ovn
        Owner:
          - eng
        Platform:
          - aws
          - azure
          - gcp
          - metal
          - vsphere
        Topology:
          - ha
          - microshift
        CGroupMode:
          - v2
        ContainerRuntime:
          - runc
          - crun
    advanced_options:
      minimum_failure: 3
      confidence: 95
      pity_factor: 5
      ignore_missing: false
      ignore_disruption: true
      pass_rate_required_new_tests: 95
    metrics:
      enabled: true
    regression_tracking:
      enabled: true
    automate_jira:
      enabled: true
  - name: 4.18-ha-vs-single
    base_release:
      release: "4.18"
      relative_start: now-7d
      relative_end: now
    sample_release:
      release: "4.18"
      relative_start: now-7d
      relative_end: now
    variant_options:
      column_group_by:
        Architecture: {}
        Network: {}
        Platform: {}
      db_group_by:
        Architecture: {}
        FeatureSet: {}
        Installer: {}
        Network: {}
        Platform: {}
        Suite: {}
        Upgrade: {}
      include_variants:
        Architecture:
          - amd64
        FeatureSet:
          - default
        Installer:
          - ipi
          - upi
        Owner:
          - eng
        Platform:
          - aws
          - azure
          - gcp
          - metal
          - vsphere
        Topology:
          - ha
        CGroupMode:
          - v2
        ContainerRuntime:
          - runc
          - crun
      compare_variants:
        Topology:
          - single
      variant_cross_compare:
        - Topology
    advanced_options:
      minimum_failure: 3
      confidence: 95
      pity_factor: 5
      ignore_missing: false
      ignore_disruption: true
    metrics:
      enabled: false
    regression_tracking:
      enabled: false
    automate_jira:
      enabled: false
  - name: 4.18-runc-vs-crun
    base_release:
      release: "4.18"
      relative_start: now-7d
      relative_end: now
    sample_release:
      release: "4.18"
      relative_start: now-7d
      relative_end: now
    variant_options:
      column_group_by:
        Architecture: {}
        Network: {}
        Platform: {}
      db_group_by:
        Architecture: {}
        FeatureSet: {}
        Installer: {}
        Network: {}
        Platform: {}
        Suite: {}
        Topology: {}
        Upgrade: {}
      include_variants:
        Architecture:
          - amd64
        FeatureSet:
          - default
        Installer:
          - ipi
          - upi
        Owner:
          - eng
        Platform:
          - aws
          - azure
          - gcp
          - metal
          - vsphere
        Topology:
          - ha
        CGroupMode:
          - v2
        ContainerRuntime:
          - runc
      compare_variants:
        ContainerRuntime:
          - crun
      variant_cross_compare:
        - ContainerRuntime
    advanced_options:
      minimum_failure: 3
      confidence: 95
      pity_factor: 5
      ignore_missing: false
      ignore_disruption: true
    metrics:
      enabled: false
    regression_tracking:
      enabled: false
<<<<<<< HEAD
    automate_jira:
=======
  - name: 4.18-rarely-run-jobs
    base_release:
      release: "4.17"
      relative_start: ga-1d
      relative_end: ga
    sample_release:
      release: "4.18"
      # need to look much further back for rarely run jobs
      relative_start: now-90d
      relative_end: now
    variant_options:
      column_group_by:
        Architecture: {}
        Network: {}
        Platform: {}
        Topology: {}
        Procedure: {}
      db_group_by:
        Architecture: {}
        FeatureSet: {}
        Installer: {}
        Network: {}
        Platform: {}
        Suite: {}
        Topology: {}
        Upgrade: {}
        Procedure: {}
      include_variants:
        Architecture:
          - amd64
        FeatureSet:
          - default
        Installer:
          - ipi
          - upi
        Network:
          - ovn
        Owner:
          - eng
        Platform:
          - aws
          - azure
          - gcp
          - metal
          - vsphere
        Topology:
          - ha
        JobTier:
          - rare
    advanced_options:
      minimum_failure: 2
      confidence: 95
      pity_factor: 5
      ignore_missing: false
      ignore_disruption: true
      pass_rate_required_all_tests: 90
    metrics:
      enabled: false
    regression_tracking:
>>>>>>> 3fe500ef
      enabled: false
  - name: 4.17-main
    base_release:
        release: "4.16"
        relative_start: ga-30d
        relative_end: ga
    sample_release:
        release: "4.17"
        relative_start: now-7d
        relative_end: now
    variant_options:
        column_group_by:
            Architecture: {}
            Network: {}
            Platform: {}
        db_group_by:
            Architecture: {}
            FeatureSet: {}
            Installer: {}
            Network: {}
            Platform: {}
            Suite: {}
            Topology: {}
            Upgrade: {}
        include_variants:
            Architecture:
                - amd64
            FeatureSet:
                - default
            Installer:
                - ipi
                - upi
            Owner:
                - eng
            Network:
                - ovn
            Platform:
                - aws
                - azure
                - gcp
                - metal
                - vsphere
            Topology:
                - ha
            CGroupMode:
                - v2
            ContainerRuntime:
                - runc
    advanced_options:
        minimum_failure: 3
        confidence: 95
        pity_factor: 5
        ignore_missing: false
        ignore_disruption: true
    metrics:
      enabled: true
    regression_tracking:
      enabled: true
    automate_jira:
      enabled: false
  - name: 4.16-main
    base_release:
      release: "4.15"
      relative_start: ga-30d
      relative_end: ga
    sample_release:
      release: "4.16"
      relative_start: now-7d
      relative_end: now
    variant_options:
      column_group_by:
        Architecture: {}
        Network: {}
        Platform: {}
      db_group_by:
        Architecture: {}
        FeatureSet: {}
        Installer: {}
        Network: {}
        Platform: {}
        Suite: {}
        Topology: {}
        Upgrade: {}
      include_variants:
        Architecture:
          - amd64
        FeatureSet:
          - default
        Installer:
          - ipi
          - upi
        Owner:
          - eng
        Platform:
          - aws
          - azure
          - gcp
          - metal
          - vsphere
        Topology:
          - ha
        CGroupMode:
          - v2
        ContainerRuntime:
          - runc
    advanced_options:
      minimum_failure: 3
      confidence: 95
      pity_factor: 5
      ignore_missing: false
      ignore_disruption: true
    metrics:
      enabled: true
    regression_tracking:
      enabled: true
    automate_jira:
      enabled: false<|MERGE_RESOLUTION|>--- conflicted
+++ resolved
@@ -185,9 +185,8 @@
       enabled: false
     regression_tracking:
       enabled: false
-<<<<<<< HEAD
-    automate_jira:
-=======
+    automate_jira:
+      enabled: true
   - name: 4.18-rarely-run-jobs
     base_release:
       release: "4.17"
@@ -247,7 +246,6 @@
     metrics:
       enabled: false
     regression_tracking:
->>>>>>> 3fe500ef
       enabled: false
   - name: 4.17-main
     base_release:
