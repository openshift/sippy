package query

import (
	"database/sql"
	"fmt"
	"strings"
	"time"

	log "github.com/sirupsen/logrus"
	"gorm.io/gorm"

	"github.com/openshift/sippy/pkg/apis/api"
	"github.com/openshift/sippy/pkg/db"
<<<<<<< HEAD
	"github.com/openshift/sippy/pkg/db/models"
	log "github.com/sirupsen/logrus"
=======
)

const (
	QueryTestSummer = `
           sum(current_runs)       AS current_runs,
           sum(current_successes)  AS current_successes,
           sum(current_failures)   AS current_failures,
           sum(current_flakes)     AS current_flakes,
           sum(previous_runs)      AS previous_runs,
           sum(previous_successes) AS previous_successes,
           sum(previous_failures)  AS previous_failures,
           sum(previous_flakes)    AS previous_flakes`

	QueryTestFields = `
		current_runs,
		current_successes,
		current_failures,
		current_flakes,
		previous_runs,
		previous_successes,
		previous_failures,
		previous_flakes`

	QueryTestPercentages = `
		current_successes * 100.0 / NULLIF(current_runs, 0) AS current_pass_percentage,
		current_failures * 100.0 / NULLIF(current_runs, 0) AS current_failure_percentage,
		current_flakes * 100.0 / NULLIF(current_runs, 0) AS current_flake_percentage,
		(current_successes + current_flakes) * 100.0 / NULLIF(current_runs, 0) AS current_working_percentage,
		previous_successes * 100.0 / NULLIF(previous_runs, 0) AS previous_pass_percentage,
		previous_failures * 100.0 / NULLIF(previous_runs, 0) AS previous_failure_percentage,
		previous_flakes * 100.0 / NULLIF(previous_runs, 0) AS previous_flake_percentage,
		(previous_successes + previous_flakes) * 100.0 / NULLIF(previous_runs, 0) AS previous_working_percentage,
		(previous_failures * 100.0 / NULLIF(previous_runs, 0)) - (current_failures * 100.0 / NULLIF(current_runs, 0)) AS net_failure_improvement,
		(previous_flakes * 100.0 / NULLIF(previous_runs, 0)) - (current_flakes * 100.0 / NULLIF(current_runs, 0)) AS net_flake_improvement,
		((current_successes + current_flakes) * 100.0 / NULLIF(current_runs, 0)) - ((previous_successes + previous_flakes) * 100.0 / NULLIF(previous_runs, 0)) AS net_working_improvement,
		(current_successes * 100.0 / NULLIF(current_runs, 0)) - (previous_successes * 100.0 / NULLIF(previous_runs, 0)) AS net_improvement`

	QueryTestSummarizer = QueryTestFields + "," + QueryTestPercentages
>>>>>>> a671a942
)

// TestReportsByVariant returns a test report for every test in the db matching the given substrings, separated by variant.
func TestReportsByVariant(
	dbc *db.DB,
	release string,
	testSubStrings []string,
) ([]api.Test, error) {
	now := time.Now()

	testSubstringFilter := strings.Join(testSubStrings, "|")
	testSubstringFilter = strings.ReplaceAll(testSubstringFilter, "[", "\\[")
	testSubstringFilter = strings.ReplaceAll(testSubstringFilter, "]", "\\]")

	// Query and group by variant:
	var testReports []api.Test
	q := `
WITH results AS (
    SELECT name,
           release,
           sum(current_runs)       AS current_runs,
           sum(current_successes)  AS current_successes,
           sum(current_failures)   AS current_failures,
           sum(current_flakes)     AS current_flakes,
           sum(previous_runs)      AS previous_runs,
           sum(previous_successes) AS previous_successes,
           sum(previous_failures)  AS previous_failures,
           sum(previous_flakes)    AS previous_flakes,
           unnest(variants)        AS variant
    FROM prow_test_report_7d_matview
	WHERE release = @release AND name ~* @testsubstrings
    GROUP BY name, release, variant
)
SELECT *,
       current_successes * 100.0 / NULLIF(current_runs, 0) AS current_pass_percentage,
       current_failures * 100.0 / NULLIF(current_runs, 0) AS current_failure_percentage,
       previous_successes * 100.0 / NULLIF(previous_runs, 0) AS previous_pass_percentage,
       previous_failures * 100.0 / NULLIF(previous_runs, 0) AS previous_failure_percentage,
       (current_successes * 100.0 / NULLIF(current_runs, 0)) - (previous_successes * 100.0 / NULLIF(previous_runs, 0)) AS net_improvement
FROM results;
`
	r := dbc.DB.Raw(q,
		sql.Named("release", release),
		sql.Named("testsubstrings", testSubstringFilter)).Scan(&testReports)
	if r.Error != nil {
		log.Error(r.Error)
		return testReports, r.Error
	}

	elapsed := time.Since(now)
	log.Infof("TestReportsByVariant completed in %s with %d results from db", elapsed, len(testReports))
	return testReports, nil
}

// TestReportExcludeVariants returns a single test report the given test name in the db,
// all variants collapsed, optionally with some excluded.
func TestReportExcludeVariants(
	dbc *db.DB,
	release string,
	testName string,
	excludeVariants []string,
) (api.Test, error) {
	now := time.Now()

	excludeVariantsQuery := ""
	for _, ev := range excludeVariants {
		excludeVariantsQuery += fmt.Sprintf(" AND NOT ('%s'=any(variants))", ev)
	}

	// Query and group by variant:
	var testReport api.Test
	q := `
WITH results AS (
    SELECT name,
           release,
           sum(current_runs)       AS current_runs,
           sum(current_successes)  AS current_successes,
           sum(current_failures)   AS current_failures,
           sum(current_flakes)     AS current_flakes,
           sum(previous_runs)      AS previous_runs,
           sum(previous_successes) AS previous_successes,
           sum(previous_failures)  AS previous_failures,
           sum(previous_flakes)    AS previous_flakes
    FROM prow_test_report_7d_matview
    WHERE release = @release AND name = @testname %s
    GROUP BY name, release
)
SELECT *,
       current_successes * 100.0 / NULLIF(current_runs, 0) AS current_pass_percentage,
       current_failures * 100.0 / NULLIF(current_runs, 0) AS current_failure_percentage,
       previous_successes * 100.0 / NULLIF(previous_runs, 0) AS previous_pass_percentage,
       previous_failures * 100.0 / NULLIF(previous_runs, 0) AS previous_failure_percentage,
       (current_successes * 100.0 / NULLIF(current_runs, 0)) - (previous_successes * 100.0 / NULLIF(previous_runs, 0)) AS net_improvement
FROM results;
`
	q = fmt.Sprintf(q, excludeVariantsQuery)
	r := dbc.DB.Raw(q,
		sql.Named("release", release),
		sql.Named("testname", testName)).First(&testReport)
	if r.Error != nil {
		log.Error(r.Error)
		return testReport, r.Error
	}

	elapsed := time.Since(now)
	log.Infof("TestReportExcludeVariants completed in %s", elapsed)
	return testReport, nil
}

<<<<<<< HEAD
// LoadBugsForTest returns all bugs in the database for the given test, across all releases.
func LoadBugsForTest(dbc *db.DB, testName string) ([]models.Bug, error) {
	results := []models.Bug{}

	test := models.Test{}
	res := dbc.DB.Where("name = ?", testName).Preload("Bugs").First(&test)
	if res.Error != nil {
		return results, res.Error
	}
	log.Infof("found %d bugs for test", len(test.Bugs))
	return test.Bugs, nil
=======
// TestsByNURPAndStandardDeviation returns a test report for every test in the db matching the given substrings, separated by variant.
// Result will include current and previous test rates such as passing, flaking, failing rates.
// In addition, it includes the following calculated rates to help identify bad nurps.
// working_average shows the average working percentage among all variants.
// working_standard_deviation shows the standard deviation of the working percentage among variants. The number reflects how much working percentage differs among variants.
// delta_from_working_average shows how much each variant differs from the working_average. This can be used to identify outliers.
// passing_average shows the average passing percentage among all variants.
// passing_standard_deviation shows the standard deviation of the passing percentage among variants. The number reflects how much passing percentage differs among variants.
// delta_from_passing_average shows how much each variant differs from the passing_average. This can be used to identify outliers.
// flake_average shows the average flake percentage among all variants.
// flake_standard_deviation shows the standard deviation of the flake percentage among variants. The number reflects how much flake percentage differs among variants.
// delta_from_flake_average shows how much each variant differs from the flake_average. This can be used to identify outliers.
func TestsByNURPAndStandardDeviation(dbc *db.DB, release, table string) *gorm.DB {
	// 1. Create a virtual stats table. There is a single row for each test.
	stats := dbc.DB.Table(table).
		Select(`
                 id                                                                             AS test_id,
                 avg((current_successes + current_flakes) * 100.0 / NULLIF(current_runs, 0))    AS working_average,
                 stddev((current_successes + current_flakes) * 100.0 / NULLIF(current_runs, 0)) AS working_standard_deviation,
                 avg(current_successes * 100.0 / NULLIF(current_runs, 0))                       AS passing_average,
                 stddev(current_successes * 100.0 / NULLIF(current_runs, 0))                    AS passing_standard_deviation,
                 avg(current_flakes * 100.0 / NULLIF(current_runs, 0))                          AS flake_average,
                 stddev(current_flakes * 100.0 / NULLIF(current_runs, 0))                       AS flake_standard_deviation`).
		Where(`release = ?`, release).
		Group("id")

	// 2. Collect standard stats for all tests. Each row applies to one variant of a test.
	passRates := dbc.DB.Table(table).
		Select(`id as test_id, variants as pass_rate_variants, `+QueryTestPercentages).
		Where(`release = ?`, release)

	// 3. Join the tables to produce test report. Each row represent one variant of a test and contains all stats, both unique to the specific variant and average across all variants.
	return dbc.DB.
		Table(table).
		Select("*, (current_working_percentage - working_average) as delta_from_working_average, (current_pass_percentage - passing_average) as delta_from_passing_average, (current_flake_percentage - flake_average) as delta_from_flake_average").
		Joins(fmt.Sprintf(`INNER JOIN (?) as pass_rates on pass_rates.test_id = %s.id AND pass_rates.pass_rate_variants = %s.variants`, table, table), passRates).
		Joins(fmt.Sprintf(`JOIN (?) as stats ON stats.test_id = %s.id`, table), stats).
		Where(`release = ?`, release).
		Where(fmt.Sprintf("NOT ('never-stable'=any(%s.variants))", table))
>>>>>>> a671a942
}<|MERGE_RESOLUTION|>--- conflicted
+++ resolved
@@ -11,10 +11,7 @@
 
 	"github.com/openshift/sippy/pkg/apis/api"
 	"github.com/openshift/sippy/pkg/db"
-<<<<<<< HEAD
 	"github.com/openshift/sippy/pkg/db/models"
-	log "github.com/sirupsen/logrus"
-=======
 )
 
 const (
@@ -53,7 +50,6 @@
 		(current_successes * 100.0 / NULLIF(current_runs, 0)) - (previous_successes * 100.0 / NULLIF(previous_runs, 0)) AS net_improvement`
 
 	QueryTestSummarizer = QueryTestFields + "," + QueryTestPercentages
->>>>>>> a671a942
 )
 
 // TestReportsByVariant returns a test report for every test in the db matching the given substrings, separated by variant.
@@ -163,7 +159,6 @@
 	return testReport, nil
 }
 
-<<<<<<< HEAD
 // LoadBugsForTest returns all bugs in the database for the given test, across all releases.
 func LoadBugsForTest(dbc *db.DB, testName string) ([]models.Bug, error) {
 	results := []models.Bug{}
@@ -175,7 +170,8 @@
 	}
 	log.Infof("found %d bugs for test", len(test.Bugs))
 	return test.Bugs, nil
-=======
+}
+
 // TestsByNURPAndStandardDeviation returns a test report for every test in the db matching the given substrings, separated by variant.
 // Result will include current and previous test rates such as passing, flaking, failing rates.
 // In addition, it includes the following calculated rates to help identify bad nurps.
@@ -215,5 +211,4 @@
 		Joins(fmt.Sprintf(`JOIN (?) as stats ON stats.test_id = %s.id`, table), stats).
 		Where(`release = ?`, release).
 		Where(fmt.Sprintf("NOT ('never-stable'=any(%s.variants))", table))
->>>>>>> a671a942
 }