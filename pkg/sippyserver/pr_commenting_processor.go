package sippyserver

import (
	"context"
	"encoding/json"
	"errors"
	"fmt"
	"html"
	"regexp"
	"slices"
	"strconv"
	"strings"
	"time"

	"cloud.google.com/go/storage"
	"github.com/prometheus/client_golang/prometheus"
	"github.com/prometheus/client_golang/prometheus/promauto"
	log "github.com/sirupsen/logrus"
	"google.golang.org/api/iterator"
	"gorm.io/gorm"

	jobQueries "github.com/openshift/sippy/pkg/api"
	"github.com/openshift/sippy/pkg/apis/api"
	"github.com/openshift/sippy/pkg/apis/prow"
	"github.com/openshift/sippy/pkg/bigquery"
	"github.com/openshift/sippy/pkg/dataloader/prowloader/gcs"
	"github.com/openshift/sippy/pkg/db"
	"github.com/openshift/sippy/pkg/db/models"
	"github.com/openshift/sippy/pkg/github/commenter"
	"github.com/openshift/sippy/pkg/util"
)

var (
	writeCommentMetric = promauto.NewHistogramVec(prometheus.HistogramOpts{
		Name: "sippy_repo_add_comment",
		Help: "Tracks the call made to add a pr comment",
	}, []string{"org", "repo"})

	writeCommentErrorMetric = promauto.NewGaugeVec(prometheus.GaugeOpts{
		Name: "sippy_repo_add_comment_errors",
		Help: "Tracks the number of errors we receive when trying to add a a pr comment",
	}, []string{"org", "repo"})

	buildCommentMetric = promauto.NewHistogramVec(prometheus.HistogramOpts{
		Name:    "sippy_repo_build_ra_comment",
		Help:    "Tracks the call made to build a risk analysis pr comment",
		Buckets: prometheus.LinearBuckets(0, 5000, 10),
	}, []string{"org", "repo"})

	checkCommentReadyMetric = promauto.NewHistogramVec(prometheus.HistogramOpts{
		Name:    "sippy_repo_check_ready_comment",
		Help:    "Tracks the call made to verify a pr is ready for a pr comment",
		Buckets: prometheus.LinearBuckets(0, 500, 10),
	}, []string{"org", "repo"})

	buildPendingWorkMetric = promauto.NewHistogramVec(prometheus.HistogramOpts{
		Name:    "sippy_repo_build_pending_comment_work",
		Help:    "Tracks the call made to query db and add items to the pending work queue",
		Buckets: prometheus.LinearBuckets(0, 500, 10),
	}, []string{"type"})

	riskAnalysisPRTestRiskMetric = promauto.NewGaugeVec(prometheus.GaugeOpts{
		Name: "sippy_risk_analysis_pr_test_risk",
		Help: "Tracks the risk level of high risk PRs",
	}, []string{"org", "repo", "pr", "job", "jobID", "test"})
)

// NewWorkProcessor creates a standard work processor from parameters.
// dbc: our database
// gcsBucket: handle to our root gcs bucket
// commentAnalysisWorkers: the number of threads active to process pending comment jobs
// commentAnalysisRate: the minimun duration between querying the db for pending jobs
// commentUpdaterRate: the minimum duration between adding a comment before we begin work on adding the next
// ghCommenter: the commenting implmentation
// dryRunOnly: default is true to prevent unintended commenting when running locally or in a test deployment
func NewWorkProcessor(dbc *db.DB, gcsBucket *storage.BucketHandle, commentAnalysisWorkers int, bigQueryClient *bigquery.Client, commentAnalysisRate, commentUpdaterRate time.Duration, ghCommenter *commenter.GitHubCommenter, dryRunOnly bool) *WorkProcessor {
	wp := &WorkProcessor{dbc: dbc, gcsBucket: gcsBucket, ghCommenter: ghCommenter,
		bigQueryClient:         bigQueryClient,
		commentAnalysisRate:    commentAnalysisRate,
		commentUpdaterRate:     commentUpdaterRate,
		commentAnalysisWorkers: commentAnalysisWorkers,
		dryRunOnly:             dryRunOnly,
		newTestsWorker:         StandardNewTestsWorker(dbc),
	}
	return wp
}

// WorkProcessor coordinates the initialization, connection, and execution of all the workers that go into generating PR comments
type WorkProcessor struct {
	commentUpdaterRate     time.Duration
	commentAnalysisRate    time.Duration
	commentAnalysisWorkers int
	dbc                    *db.DB
	gcsBucket              *storage.BucketHandle
	ghCommenter            *commenter.GitHubCommenter
	bigQueryClient         *bigquery.Client
	dryRunOnly             bool
	newTestsWorker         *NewTestsWorker
}

// PreparedComment is a comment that is ready to be posted on a github PR
type PreparedComment struct {
	comment     string
	commentType int
	org         string
	repo        string
	number      int
	sha         string
}

type CommentWorker struct {
	commentUpdaterRateLimiter util.RateLimiter
	preparedComments          chan PreparedComment
	ghCommenter               *commenter.GitHubCommenter
	dryRunOnly                bool
}

type AnalysisWorker struct {
	dbc                 *db.DB
	gcsBucket           *storage.BucketHandle
	bigQueryClient      *bigquery.Client
	riskAnalysisLocator *regexp.Regexp
	prCommentProspects  chan models.PullRequestComment
	preparedComments    chan PreparedComment
	newTestsWorker      *NewTestsWorker
}

type RiskAnalysisSummary struct {
	Name             string
	URL              string
	RiskLevel        api.RiskLevel
	OverallReasons   []string
	TestRiskAnalysis []api.TestRiskAnalysis
}

func SortByJobNameRA(ras []RiskAnalysisSummary) {
	slices.SortFunc(ras, func(a, b RiskAnalysisSummary) int {
		return strings.Compare(a.Name, b.Name)
	})
}

func (wp *WorkProcessor) Run(ctx context.Context) {

	// create a channel with a max buffer of 5 for github updates
	// single thread will pull updates from that channel and process them
	// one at a time as the rate limiter allows
	preparedComments := make(chan PreparedComment, 5)
	defer close(preparedComments)

	commentWorker := CommentWorker{
		commentUpdaterRateLimiter: util.NewRateLimiter(wp.commentUpdaterRate),
		preparedComments:          preparedComments,
		ghCommenter:               wp.ghCommenter,

		// want an explicit setting to enable commenting
		// so that we don't make comments running locally
		// or in a test deployment unless configured to do so
		dryRunOnly: wp.dryRunOnly,
	}

	if commentWorker.dryRunOnly {
		log.Warning("Github Comment Worker started in dry run only mode, active commenting is disabled")
	}
	go commentWorker.Run()

	// the work thread below will put items on prospects channel,
	// blocking if the buffer is full.
	// commentAnalysisWorker threads will pull jobs and process them,
	// putting any comments on the preparedComments channel,
	// blocking if the buffer is full
	prospects := make(chan models.PullRequestComment, wp.commentAnalysisWorkers)
	defer close(prospects)

	for i := 0; i < wp.commentAnalysisWorkers; i++ {
<<<<<<< HEAD
		analysisWorker := AnalysisWorker{riskAnalysisLocator: gcs.GetDefaultRiskAnalysisSummaryFile(), dbc: wp.dbc, gcsBucket: wp.gcsBucket, bigQueryClient: wp.bigQueryClient, pendingAnalysis: pendingWork, pendingComments: pendingComments}
=======
		analysisWorker := AnalysisWorker{
			riskAnalysisLocator: gcs.GetDefaultRiskAnalysisSummaryFile(),
			dbc:                 wp.dbc,
			gcsBucket:           wp.gcsBucket,
			prCommentProspects:  prospects,
			preparedComments:    preparedComments,
			newTestsWorker:      wp.newTestsWorker,
		}
>>>>>>> 277bb35a
		go analysisWorker.Run()
	}

	// check context to verify we are still active
	// use ticker to check next batch of jobs
	ticker := time.NewTicker(wp.commentAnalysisRate)
	defer ticker.Stop()

	running := true
	for running {

		select {
		case <-ctx.Done():
			running = false

		case <-ticker.C:

			// if we haven't finished processing the prior iteration
			// before we begin our next we may get duplicate records
			// we handle that but if we are backed up then wait

			// if we have pending items still then skip the next work cycle
			if len(prospects) == 0 && len(preparedComments) == 0 {
				err := wp.work(ctx, prospects)

				// we only expect an error when we are in a terminal state like context is done
				if err != nil {
					running = false
				}
			} else {
				log.Info("Work still pending, skipping WorkProcessor work cycle")
			}

		}
	}

	log.Info("No longer active, shutting down")

}

func (wp *WorkProcessor) work(ctx context.Context, prospects chan models.PullRequestComment) error {

	start := time.Now()
	defer func() {
		end := time.Now()
		buildPendingWorkMetric.WithLabelValues("work-processor").Observe(float64(end.UnixMilli() - start.UnixMilli()))
	}()

	log.Debug("Checking for work")

	// get a list of commentProspects
	// process each item one at a time while checking for shutdown

	commentProspects, err := wp.fetchPrCommentProspects()

	if err != nil {
		log.WithError(err).Error("Failed to query PR comments")

		// we want to keep our processor loop active so don't pass the error back up
		return nil
	}

	for _, cp := range commentProspects {

		select {

		case <-ctx.Done():

			log.Info("Context is done, stopping processor")
			return errors.New("context closed")

		default:
			log.Debugf("Adding PR comment prospect: %s/%s/%d/%s", cp.Org, cp.Repo, cp.PullNumber, cp.SHA)
			prospects <- cp
			log.Debugf("Finished adding PR comment prospect: %s/%s/%d/%s", cp.Org, cp.Repo, cp.PullNumber, cp.SHA)
		}
	}

	log.Debug("Finished Checking for work")
	return nil
}

func (wp *WorkProcessor) fetchPrCommentProspects() ([]models.PullRequestComment, error) {
	return wp.ghCommenter.QueryForPotentialComments(models.CommentTypeRiskAnalysis)
}

func (cw *CommentWorker) Run() {
	defer cw.commentUpdaterRateLimiter.Close()

	var errCount float64
	for pc := range cw.preparedComments {

		cw.commentUpdaterRateLimiter.Tick()

		commentReady, err := cw.ghCommenter.ValidateAndUpdatePendingRecordComment(pc.org, pc.repo, pc.number, pc.sha, models.CommentType(pc.commentType))

		// if we had an error here this is different from errors with GitHub
		// log them but don't include in the rate limiter
		if err != nil {
			log.WithError(err).Errorf("Error validating pending record %s/%s/%d - %s", pc.org, pc.repo, pc.number, pc.sha)
			continue
		}
		if !commentReady {
			log.Infof("Skipping pending record %s/%s/%d - %s", pc.org, pc.repo, pc.number, pc.sha)
			continue
		}

		err = cw.writeComment(cw.ghCommenter, pc)

		if err == nil {
			// if we had an error writing the comment then keep the record
			// we will attempt to process the record again and overwrite any previous comment for the same sha
			// otherwise, clear the record
			cw.ghCommenter.ClearPendingRecord(pc.org, pc.repo, pc.number, pc.sha, models.CommentType(pc.commentType), nil)
			if errCount > 0 {
				errCount--
				writeCommentErrorMetric.WithLabelValues(pc.org, pc.repo).Set(errCount)
			}
		} else {
			log.WithError(err).Errorf("Error processing record %s/%s/%d - %s", pc.org, pc.repo, pc.number, pc.sha)
			errCount++
			writeCommentErrorMetric.WithLabelValues(pc.org, pc.repo).Set(errCount)
			err = cw.ghCommenter.UpdatePendingRecordErrorCount(pc.org, pc.repo, pc.number, pc.sha, models.CommentType(pc.commentType))
			if err != nil {
				log.WithError(err).Errorf("Error updating error count for record %s/%s/%d - %s", pc.org, pc.repo, pc.number, pc.sha)
			}
		}

		// any error from ghCommenter impacts our backoff
		// if no errors then we reduce any current backoff
		cw.commentUpdaterRateLimiter.UpdateRate(err != nil)

		log.Debug("Pending comment processed")
	}
}

func (cw *CommentWorker) writeComment(ghCommenter *commenter.GitHubCommenter, preparedComment PreparedComment) error {

	start := time.Now()
	defer func() {
		end := time.Now()
		writeCommentMetric.WithLabelValues(preparedComment.org, preparedComment.repo).Observe(float64(end.UnixMilli() - start.UnixMilli()))
	}()

	// if there is no comment then just delete the record
	if preparedComment.comment == "" {
		return nil
	}

	// could be that the include / exclude lists were updated
	// after the pending record was written
	// double check before we interact with github
	// the record should still get deleted
	if !ghCommenter.IsRepoIncluded(preparedComment.org, preparedComment.repo) {
		return nil
	}

	logger := log.WithField("org", preparedComment.org).
		WithField("repo", preparedComment.repo).
		WithField("number", preparedComment.number)

	// are we still the latest sha?
	prEntry, err := ghCommenter.GetCurrentState(preparedComment.org, preparedComment.repo, preparedComment.number)

	if err != nil {
		logger.WithError(err).Error("Failed to get the current PR state")
		return err
	}

	if prEntry == nil || prEntry.SHA == "" {
		logger.Error("Invalid sha when validating prEntry")
		return nil
	}

	if preparedComment.commentType == int(models.CommentTypeRiskAnalysis) && prEntry.MergedAt != nil {
		logger.Warning("PR has merged, skipping risk analysis comment")
		return nil
	}

	if prEntry.SHA != preparedComment.sha {

		// we leave comments for previous shas in place
		// but, we don't want to add a comment for an older sha
		// we should have a new record with the current sha
		// and will analyze latest against that
		// we do want to delete our pending comment record though
		// which should happen if we return nil
		return nil
	}

	if prEntry.State == nil {
		logger.Error("Invalid state for PR")
		return nil
	}

	if !strings.EqualFold(*prEntry.State, "open") {
		logger.Warningf("Skipping commenting for PR state: %s", *prEntry.State)
		return nil
	}

	// create a constant for the key
	// determine the commentType and build the id off of that and the sha
	// generate the comment

	commentID := ghCommenter.CreateCommentID(models.CommentType(preparedComment.commentType), preparedComment.sha)

	// when running in dryRunOnly mode we do everything up until adding or deleting anything in GitHub
	// this allows for local testing / debugging without actually modifying PRs
	// it is the default setting and needs to be overridden in production / live commenting instances
	if cw.dryRunOnly {
		logger.Infof("Dry run comment for: %s\n%s", commentID, preparedComment.comment)
		return nil
	}

	ghcomment := fmt.Sprintf("<!-- META={\"%s\": \"%s\"} -->\n\n%s", commenter.TrtCommentIDKey, commentID, preparedComment.comment)

	// is there an existing comment of our type that we should remove
	existingCommentID, commentBody, err := ghCommenter.FindExistingCommentID(preparedComment.org, preparedComment.repo, preparedComment.number, commenter.TrtCommentIDKey, commentID)

	// for now, we return any errors when interacting with gitHub so that we backoff our processing rate
	// to do, select which ones indicate a need to backoff
	if err != nil {
		return err
	}

	if existingCommentID != nil {
		// compare the current body against the pending body
		// if they are the same then don't comment again
		if commentBody != nil && strings.TrimSpace(*commentBody) == strings.TrimSpace(ghcomment) {
			logger.Infof("Existing comment matches pending comment for id: %s", commentID)
			return nil
		}
		// we delete the existing comment and add a new one so the comment will be at the end of the comment list
		err = ghCommenter.DeleteComment(preparedComment.org, preparedComment.repo, *existingCommentID)
		// if we had an error then return it, the record will remain, and we will attempt processing again later
		if err != nil {
			return err
		}
	}

	logger.Infof("Adding comment id: %s", commentID)
	return ghCommenter.AddComment(preparedComment.org, preparedComment.repo, preparedComment.number, ghcomment)
}

func (aw *AnalysisWorker) Run() {

	// wait for the next item to be available and process it
	// exit when closed
	for i := range aw.prCommentProspects {

		if i.CommentType == int(models.CommentTypeRiskAnalysis) {
			aw.determinePrComment(i)
		} else {
			log.Warningf("Unsupported comment type: %d for %s/%s/%d/%s", i.CommentType, i.Org, i.Repo, i.PullNumber, i.SHA)
		}

	}
}

// determinePrComment evaluates the potential for a PR comment and produces that comment if appropriate
func (aw *AnalysisWorker) determinePrComment(prCommentProspect models.PullRequestComment) {

	logger := log.WithField("func", "determinePrComment").
		WithField("org", prCommentProspect.Org).
		WithField("repo", prCommentProspect.Repo).
		WithField("pull", prCommentProspect.PullNumber).
		WithField("sha", prCommentProspect.SHA)

	start := time.Now()
	logger.Debug("Processing item")

	// we will likely pull in PRs hours before the jobs finish,
	// so there may be many cycles before a PR is ready for commenting.
	// check to see if all jobs have completed before doing the more intensive query / gcs locate for analysis.
	completedJobs := aw.getPrJobsIfFinished(logger, prCommentProspect.ProwJobRoot)
	if completedJobs == nil {
		logger.Debug("Jobs are still active")

		// record how long it took to decide the jobs are still active
		t := float64(time.Now().UnixMilli() - start.UnixMilli())
		checkCommentReadyMetric.WithLabelValues(prCommentProspect.Org, prCommentProspect.Repo).Observe(t)
		return
	}

	defer func() {
		// record how long it took to determine what the comment should be
		t := float64(time.Now().UnixMilli() - start.UnixMilli())
		buildCommentMetric.WithLabelValues(prCommentProspect.Org, prCommentProspect.Repo).Observe(t)
	}()

	// having determined the PR is ready, scan all the runs for each job so we can find the latest
	for idx, jobInfo := range completedJobs {
		completedJobs[idx].prowJobRuns = aw.buildProwJobRuns(logger, jobInfo.bucketPrefix)
		completedJobs[idx].prShaSum = prCommentProspect.SHA // so we can check whether runs are against the expected PR commit
	}

	riskAnalyses := aw.buildPRJobRiskAnalysis(logger, completedJobs)
	newTestRisks := aw.newTestsWorker.analyzeRisks(logger, completedJobs)
	preparedComment := PreparedComment{
		comment:     buildCommentText(riskAnalyses, newTestRisks, prCommentProspect.SHA),
		sha:         prCommentProspect.SHA,
		org:         prCommentProspect.Org,
		repo:        prCommentProspect.Repo,
		number:      prCommentProspect.PullNumber,
		commentType: prCommentProspect.CommentType,
	}

	// will block if the buffer is full.
	// also if the comment processor sees an empty comment,
	// it will not create a comment but will delete the PR comment record in the db
	log.Debugf("Adding comment to preparedComments: %s/%s/%s", preparedComment.org, preparedComment.repo, preparedComment.sha)
	aw.preparedComments <- preparedComment
	log.Debugf("Comment added to preparedComments: %s/%s/%s", preparedComment.org, preparedComment.repo, preparedComment.sha)
}

func buildCommentText(riskAnalyses []RiskAnalysisSummary, newTestRisks []*JobNewTestRisks, sha string) string {
	sb := &strings.Builder{}
	if len(riskAnalyses) == 0 && len(newTestRisks) == 0 {
		return ""
	}
	if len(riskAnalyses) > 0 {
		buildRiskAnalysisComment(sb, riskAnalyses, sha)
		sb.WriteString("\n\n")
	}
	if len(newTestRisks) > 0 {
		buildNewTestRisksComment(sb, newTestRisks, sha)
	}

	return sb.String()
}

<<<<<<< HEAD
		sortedAnalysis := make(RiskAnalysisEntryList, 0)
		for k, v := range analysis {
			sortedAnalysis = append(sortedAnalysis, RiskAnalysisEntry{k, v})
			setRiskAnalysisHighRiskMetrics(prPendingComment.Org, prPendingComment.Repo, strconv.Itoa(prPendingComment.PullNumber), k, v.URL, v)
=======
func buildNewTestRisksComment(sb *strings.Builder, jobRisks []*JobNewTestRisks, sha string) {
	notableJobRisks, testSummaries := summarizeNewTestRisks(jobRisks)
	if len(notableJobRisks) > 0 || len(testSummaries) > 0 {
		sb.WriteString("Risk analysis has seen new tests most likely introduced by this PR.\n")
		sb.WriteString("Please ensure that new tests meet [guidelines for naming and stability](https://github.com/openshift-eng/ci-test-mapping/?tab=readme-ov-file#test-sources).\n\n")
	}

	if len(notableJobRisks) > 0 {
		SortByJobNameNT(notableJobRisks)
		sb.WriteString(fmt.Sprintf("New Test Risks for sha: %s\n\n", sha))
		sb.WriteString("| Job Name | New Test Risk |\n|:---|:---|\n")
		for _, jr := range notableJobRisks {
			for _, risk := range sortedTestRisks(jr.NewTestRisks) {
				sb.WriteString(fmt.Sprintf("|%s|**%s** - *%q* **%s**|\n",
					jr.JobName, risk.Level.Name, risk.TestName, risk.Reason))
			}
>>>>>>> 277bb35a
		}
		sb.WriteString("\n")
	}

	if len(testSummaries) > 0 {
		sb.WriteString(fmt.Sprintf("New tests seen in this PR at sha: %s\n\n", sha))
		for _, test := range testSummaries {
			sb.WriteString(fmt.Sprintf("- *%q* [Total: %d, Pass: %d, Fail: %d, Flake: %d]\n",
				test.TestName, test.Runs, test.Runs-test.Failures, test.Failures, test.Flakes))
		}
		sb.WriteString("\n")
	}
}

<<<<<<< HEAD
func setRiskAnalysisHighRiskMetrics(org, repo, number, jobName, jobID string, summary RiskAnalysisSummary) {
	for _, testSummary := range summary.TestRiskAnalysis {
		if summary.RiskLevel == api.FailureRiskLevelHigh {
			riskAnalysisPRTestRiskMetric.WithLabelValues(org, repo, number, jobName, jobID, testSummary.Name).Set(float64(testSummary.Risk.Level.Level))
		} else {
			riskAnalysisPRTestRiskMetric.DeleteLabelValues(org, repo, number, jobName, jobID, testSummary.Name)
		}
	}
}

func buildComment(sortedAnalysis RiskAnalysisEntryList, sha string) string {
	var sb strings.Builder
	sb.WriteString(fmt.Sprintf("Job Failure Risk Analysis for sha: %s\n\n| Job Name | Failure Risk |\n|:---|:---|\n", sha))
=======
func buildRiskAnalysisComment(sb *strings.Builder, riskAnalyses []RiskAnalysisSummary, sha string) {
	SortByJobNameRA(riskAnalyses)
	sb.WriteString(fmt.Sprintf("Job Failure Risk Analysis for sha: %s\n\n", sha))
	sb.WriteString("| Job Name | Failure Risk |\n|:---|:---|\n")
>>>>>>> 277bb35a

	// don't want the comment to be too large so if we have a high number of jobs to analyze
	// reduce the max tests / reasons we show
	maxSubRows := 3
	if len(riskAnalyses) > 10 {
		maxSubRows = 1
	}

	for idx, analysis := range riskAnalyses {
		if idx > 19 {
			sb.WriteString(fmt.Sprintf("\nShowing %d of %d jobs analysis", idx, len(riskAnalyses)))
			break // top 20 should be more than enough
		}

		tableKey := analysis.Name
		if analysis.URL != "" {
			tableKey = fmt.Sprintf("[%s](%s)", analysis.Name, analysis.URL)
		}

		var riskSb strings.Builder
		riskSb.WriteString(fmt.Sprintf("**%s**", analysis.RiskLevel.Name))

		// if we don't have any TestRiskAnalysis use the OverallReasons
		if len(analysis.TestRiskAnalysis) == 0 {
			for j, r := range analysis.OverallReasons {
				if j > maxSubRows {
					riskSb.WriteString(fmt.Sprintf("<br>Showing %d of %d test risk reasons", j, len(analysis.OverallReasons)))
					break
				}
				riskSb.WriteString(fmt.Sprintf("<br>%s", r))
			}
		} else {

			for i, t := range analysis.TestRiskAnalysis {
				if i > maxSubRows {
					riskSb.WriteString(fmt.Sprintf("<br>---<br>Showing %d of %d test results", i, len(analysis.TestRiskAnalysis)))
					break
				}
				if i > 0 {
					riskSb.WriteString("<br>---")
				}
				riskSb.WriteString(fmt.Sprintf("<br>*%s*", t.Name))
				for j, r := range t.Risk.Reasons {
					if j > maxSubRows {
						riskSb.WriteString(fmt.Sprintf("<br>Showing %d of %d test risk reasons", j, len(t.Risk.Reasons)))
						break
					}
					riskSb.WriteString(fmt.Sprintf("<br>%s", r))
				}

				// Do we have open bugs?  Stack them vertically to preserve real estate
				for k, b := range t.OpenBugs {

					// Currently we don't limit the number of open bugs we show
					if k == 0 {
						if len(t.Risk.Reasons) > 0 {
							riskSb.WriteString("<br><br>")
						}

						riskSb.WriteString("Open Bugs")
					}
					// prevent the openshift-ci bot from detecting JIRA references in the link by replacing - with html escaped sequence
					riskSb.WriteString(fmt.Sprintf("<br>[%s](%s)", strings.ReplaceAll(html.EscapeString(b.Summary), "-", "&#45;"), b.URL))
				}
			}
		}
		sb.WriteString(fmt.Sprintf("|%s|%s|\n", tableKey, riskSb.String()))
	}
}

// prJobInfo is an internal record built to represent a job running at least once against a commit on a PR
type prJobInfo struct {
	name          string
	jobID         string          // sippy ID of the job itself
	prShaSum      string          // sha of the PR at the time it was loaded
	bucketPrefix  string          // where the job is found in the GCS bucket
	latestRunID   string          // sippy ID of the latest run
	latestRunPath string          // path to the latest run in the GCS bucket
	prowJobRuns   []*prow.ProwJob // sorted list of ProwJobs (runs for this job)
}

// getPrJobsIfFinished walks the GCS path for this PR to find the most recent run of each PR job;
// returns nil if any have not finished. otherwise, returns a list of jobs found.
// if the map is empty, it indicates that either all tests passed or any analysis for failures was unknown.
func (aw *AnalysisWorker) getPrJobsIfFinished(logger *log.Entry, prRoot string) (jobs []prJobInfo) {
	logger = logger.WithField("prRoot", prRoot).WithField("func", "getPrJobsIfFinished")

	// get the list of objects one level down from our root. the hierarchy looks like pr-logs/pull/org_repo/number/
	it := aw.gcsBucket.Objects(context.Background(), &storage.Query{
		Prefix:    prRoot,
		Delimiter: "/",
	})

	gcsJobRun := gcs.NewGCSJobRun(aw.gcsBucket, "") // dummy instance for looking up bucket content

	for {
		attrs, err := it.Next()
		if errors.Is(err, iterator.Done) {
			break
		}
		if err != nil {
			logger.WithError(err).Warningf("gcs bucket iterator failed looking for PR jobs")
			continue
		}
		if attrs == nil || len(attrs.Name) > 0 {
			continue // not a folder, skip
		}

		/* path is e.g. > pr-logs/pull/org_repo/1555/pull-ci-openshift-origin-master-e2e-aws-csi/
		                     .  latest-build.txt
		                     >  1234567890123456789/  (job run ID)
							    .  started.json
							    .  finished.json
							    .  build-log.txt
		*/
		jobPath := strings.Split(attrs.Prefix, "/")
		job := prJobInfo{
			bucketPrefix: attrs.Prefix,
			name:         jobPath[len(jobPath)-2], // record last segment as name; final split is "" so get penultimate
		}

		// we have to get the job run id from latest-build.txt and then check for finished.json in that path
		bytes, err := gcsJobRun.GetContent(context.TODO(), fmt.Sprintf("%s%s", job.bucketPrefix, "latest-build.txt"))
		if err != nil {
			logger.WithError(err).Errorf("Failed to get latest build info for: %s", job.bucketPrefix)
			return nil // latest job result not recorded, so consider testing incomplete for the PR
		}

		latest := string(bytes)
		latestPath := fmt.Sprintf("%s%s/", attrs.Prefix, latest)
		finishedJSON := fmt.Sprintf("%sfinished.json", latestPath)

		// currently we only validate that the file exists, we aren't pulling anything out of it
		if !gcsJobRun.ContentExists(context.TODO(), finishedJSON) {
			return nil // testing not yet complete for the PR
		}

		jobs = append(jobs, job) // officially a finished job if the latest run has finished
	}
	return
}

// buildPRJobRiskAnalysis walks the runs for a PR job to sort out which to analyze;
// if the map is empty, it indicates that either all tests passed or any analysis for failures was unknown.
func (aw *AnalysisWorker) buildPRJobRiskAnalysis(logger *log.Entry, jobs []prJobInfo) []RiskAnalysisSummary {
	logger = logger.WithField("func", "buildPRJobRiskAnalysis")
	riskAnalysisSummaries := make([]RiskAnalysisSummary, 0)
	for _, jobInfo := range jobs {
		// we don't report risk on jobs without 2 or more runs.
		// this is so we can compare failed tests against latest and latest-1,
		// only returning analysis on tests that have failed in both.
		if len(jobInfo.prowJobRuns) < 2 {
			continue
		}

		latest := jobInfo.prowJobRuns[0]
		previous := jobInfo.prowJobRuns[1]

		if latest.Spec.Refs.Pulls[0].SHA != jobInfo.prShaSum {
			logger.Infof(
				"Skipping risk analysis for job %s as latest completed run %s is not against the PR's shasum %s",
				jobInfo.name, latest.Status.BuildID, jobInfo.prShaSum)
			continue
		}

		_, priorRiskAnalysis := aw.getRiskSummary(
			previous.Status.BuildID,
			fmt.Sprintf("%s%s/", jobInfo.bucketPrefix, previous.Status.BuildID),
			nil,
		)

		// if the priorRiskAnalysis is nil then skip since we require consecutive test failures;
		// this can happen if the job hasn't been imported yet and its risk analysis artifact failed to be created in gcs.
		if priorRiskAnalysis == nil {
			logger.Warnf("Failed to determine prior risk analysis for prowjob: %s", previous.Status.BuildID)
			continue
		}

		riskSummary, _ := aw.getRiskSummary(
			latest.Status.BuildID,
			fmt.Sprintf("%s%s/", jobInfo.bucketPrefix, latest.Status.BuildID),
			priorRiskAnalysis,
		)

		// report any risk worth mentioning for this job
		if riskSummary.OverallRisk.Level != api.FailureRiskLevelNone && riskSummary.OverallRisk.Level != api.FailureRiskLevelUnknown {
			riskAnalysisSummaries = append(riskAnalysisSummaries, RiskAnalysisSummary{
				Name:             jobInfo.name,
				URL:              latest.Status.URL,
				RiskLevel:        riskSummary.OverallRisk.Level,
				OverallReasons:   riskSummary.OverallRisk.Reasons,
				TestRiskAnalysis: riskSummary.Tests,
			})
		}
	}

	return riskAnalysisSummaries
}

// buildProwJobRuns Walks the GCS path for this job to find its job runs,
// returning a list of completed runs sorted by decreasing completion time
func (aw *AnalysisWorker) buildProwJobRuns(logger *log.Entry, prJobRoot string) []*prow.ProwJob {
	logger = logger.WithField("func", "buildProwJobRuns").WithField("jobRoot", prJobRoot)
	// get the list of objects one level down from our root
	it := aw.gcsBucket.Objects(context.Background(), &storage.Query{
		Prefix:    prJobRoot,
		Delimiter: "/",
	})

	jobRuns := make([]*prow.ProwJob, 0)
	lookup := gcs.NewGCSJobRun(aw.gcsBucket, "") // dummy instance to look up bucket content

	for {
		attrs, err := it.Next()
		if errors.Is(err, iterator.Done) {
			break // no more paths to look at
		}
		if len(attrs.Name) > 0 {
			continue // look for empty Name which indicates a folder which should be a job run
		}

		// load the prowjob recorded in this run
		var pj prow.ProwJob
		if bytes, err := lookup.GetContent(context.TODO(), fmt.Sprintf("%s%s", attrs.Prefix, "prowjob.json")); err != nil {
			logger.WithError(err).Errorf("Failed to get prowjob for: %s", attrs.Prefix)
			continue
		} else if err := json.Unmarshal(bytes, &pj); err != nil {
			logger.WithError(err).Errorf("Failed to unmarshall prowjob for: %s", attrs.Prefix)
			continue
		}

		// validate that this job is valid for our purposes. we checked that the job had a complete latest run,
		// but the jobs before that could be in invalid states, and prow could have started a new run in the meantime,
		// so guard against some of these edge cases.
		if pj.Status.CompletionTime == nil {
			logger.Debugf("ignoring prowjob %s with no completion time", pj.Status.BuildID)
			continue
		} else if pj.Status.State != prow.SuccessState && pj.Status.State != prow.FailureState {
			logger.Debugf("ignoring prowjob %s in state %s", pj.Status.BuildID, pj.Status.State)
			continue // filter out jobs that were aborted, failed to launch, just started, etc
		} else if !strings.HasSuffix(attrs.Prefix, pj.Status.BuildID+"/") {
			logger.Warnf("saw prowjob in folder %s with mismatched BuildId %s", attrs.Prefix, pj.Status.BuildID)
			continue // the build id should match the folder name, else WTF?
		}

		jobRuns = append(jobRuns, &pj)
	}

	slices.SortFunc(jobRuns, func(a, b *prow.ProwJob) int {
		return b.Status.CompletionTime.Compare(*a.Status.CompletionTime)
	})
	return jobRuns
}

func (aw *AnalysisWorker) getRiskSummary(jobRunID, jobRunIDPath string, priorRiskAnalysis *api.ProwJobRunRiskAnalysis) (api.RiskSummary, *api.ProwJobRunRiskAnalysis) {
	logger := log.WithField("jobRunID", jobRunID).WithField("func", "getRiskSummary")
	logger.Infof("Summarize risks for job run at %s", jobRunIDPath)

	if jobRunIntID, err := strconv.ParseInt(jobRunID, 10, 64); err != nil {
		log.WithError(err).Errorf("Failed to parse jobRunId id: %s for: %s", jobRunID, jobRunIDPath)
	} else if jobRun, err := jobQueries.FetchJobRun(aw.dbc, jobRunIntID, false, logger); err != nil {
		// RecordNotFound can be expected if the jobRunId job isn't in sippy yet. log any other error
		if !errors.Is(err, gorm.ErrRecordNotFound) {
			logger.WithError(err).Errorf("Error fetching job run for: %s", jobRunIDPath)
		}
<<<<<<< HEAD
	} else if ra, err := jobQueries.JobRunRiskAnalysis(aw.dbc, aw.bigQueryClient, jobRun, jobRunTestCount, logger, true); err != nil {
=======
	} else if ra, err := jobQueries.JobRunRiskAnalysis(aw.dbc, jobRun, logger); err != nil {
>>>>>>> 277bb35a
		logger.WithError(err).Errorf("Error querying risk analysis for: %s", jobRunIDPath)
	} else {
		// query succeeded so use the riskAnalysis we got
		return buildRiskSummary(&ra, priorRiskAnalysis), &ra
	}

	// in all failure cases fall back to looking directly at gcs content
	return aw.getGCSOverallRiskLevel(jobRunIDPath)
}

func buildRiskSummary(riskAnalysis, priorRiskAnalysis *api.ProwJobRunRiskAnalysis) api.RiskSummary {

	riskSummary := api.RiskSummary{OverallRisk: api.JobFailureRisk{Level: riskAnalysis.OverallRisk.Level, Reasons: riskAnalysis.OverallRisk.Reasons}}

	for _, t := range riskAnalysis.Tests {
		if t.Risk.Level.Level == riskSummary.OverallRisk.Level.Level && !isTestFiltered(t, priorRiskAnalysis) {
			// test failure risk matches the current overall risk level
			// so keep it
			riskSummary.Tests = append(riskSummary.Tests, t)
		}
	}

	if len(riskSummary.Tests) == 0 {
		// if we don't have any tests then only MissingData or IncompleteTests are valid for this scenario
		// otherwise we filtered them all out so set the risk level to none

		// If this is one of the levels that doesn't have tests associated and it matches the prior risk analysis then return the summary
		if riskSummary.OverallRisk.Level == api.FailureRiskLevelIncompleteTests || riskSummary.OverallRisk.Level == api.FailureRiskLevelMissingData {
			if priorRiskAnalysis != nil && riskSummary.OverallRisk.Level == priorRiskAnalysis.OverallRisk.Level {
				return riskSummary
			}
		}

		// otherwise none
		return api.RiskSummary{
			OverallRisk: api.JobFailureRisk{Level: api.FailureRiskLevelNone},
		}
	}

	return riskSummary
}

func isTestFiltered(test api.TestRiskAnalysis, priorRiskAnalysis *api.ProwJobRunRiskAnalysis) bool {
	// TODO: Observe how restrictive this is
	// Many PRs don't appear to have multiple runs
	// Those that do don't have the same failures (because the failures are flakes and not regressions?)
	// When we have searchable results for Mechanical Deads could we check to see
	// if the test is a known regresion and filter it that way?
	if priorRiskAnalysis != nil {
		for _, t := range priorRiskAnalysis.Tests {
			if t.Name == test.Name {
				return false
			}
		}
		return true
	}
	// if we don't have a prior risk analysis nothing is filtered at this level
	// we should get the full results for the first summary
	return false
}

func (aw *AnalysisWorker) getGCSOverallRiskLevel(latestPath string) (api.RiskSummary, *api.ProwJobRunRiskAnalysis) {
	riskAnalysis, err := aw.getJobRunGCSRiskAnalysis(latestPath)
	if err != nil {
		log.WithError(err).Errorf("Error with fallback lookup of gcs RiskAnalysis for: %s", latestPath)
		return api.RiskSummary{
			OverallRisk: api.JobFailureRisk{Level: api.FailureRiskLevelUnknown},
		}, nil
	}

	// it is ok for it to be nil, not everything will have risk analysis
	// in that case we do not include an entry for it
	if riskAnalysis != nil {
		riskSummary := api.RiskSummary{
			OverallRisk: api.JobFailureRisk{Level: riskAnalysis.OverallRisk.Level},
		}

		for _, t := range riskAnalysis.Tests {
			if t.Risk.Level.Level == riskSummary.OverallRisk.Level.Level {
				// test failure risk matches the current overall risk level
				// so keep it
				riskSummary.Tests = append(riskSummary.Tests, t)
			}
		}

		return riskSummary, riskAnalysis

	}

	// default is none if we didn't find one
	return api.RiskSummary{
		OverallRisk: api.JobFailureRisk{Level: api.FailureRiskLevelNone},
	}, nil
}

func (aw *AnalysisWorker) getJobRunGCSRiskAnalysis(jobPath string) (*api.ProwJobRunRiskAnalysis, error) {
	// create a new gcs job for each entry
	// try to locate the risk analysis file
	// if we can't find it then it is unknown
	jobRun := gcs.NewGCSJobRun(aw.gcsBucket, "")
	rawData := jobRun.FindFirstFile(jobPath, aw.riskAnalysisLocator)

	ra := api.ProwJobRunRiskAnalysis{}
	if rawData != nil {
		err := json.Unmarshal(rawData, &ra)
		if err != nil {
			return nil, fmt.Errorf("failed to parse %s risk analysis: %w", jobPath, err)
		}
		return &ra, nil
	}

	return nil, nil
}<|MERGE_RESOLUTION|>--- conflicted
+++ resolved
@@ -172,18 +172,15 @@
 	defer close(prospects)
 
 	for i := 0; i < wp.commentAnalysisWorkers; i++ {
-<<<<<<< HEAD
-		analysisWorker := AnalysisWorker{riskAnalysisLocator: gcs.GetDefaultRiskAnalysisSummaryFile(), dbc: wp.dbc, gcsBucket: wp.gcsBucket, bigQueryClient: wp.bigQueryClient, pendingAnalysis: pendingWork, pendingComments: pendingComments}
-=======
 		analysisWorker := AnalysisWorker{
 			riskAnalysisLocator: gcs.GetDefaultRiskAnalysisSummaryFile(),
 			dbc:                 wp.dbc,
 			gcsBucket:           wp.gcsBucket,
+			bigQueryClient:      wp.bigQueryClient,
 			prCommentProspects:  prospects,
 			preparedComments:    preparedComments,
 			newTestsWorker:      wp.newTestsWorker,
 		}
->>>>>>> 277bb35a
 		go analysisWorker.Run()
 	}
 
@@ -515,12 +512,6 @@
 	return sb.String()
 }
 
-<<<<<<< HEAD
-		sortedAnalysis := make(RiskAnalysisEntryList, 0)
-		for k, v := range analysis {
-			sortedAnalysis = append(sortedAnalysis, RiskAnalysisEntry{k, v})
-			setRiskAnalysisHighRiskMetrics(prPendingComment.Org, prPendingComment.Repo, strconv.Itoa(prPendingComment.PullNumber), k, v.URL, v)
-=======
 func buildNewTestRisksComment(sb *strings.Builder, jobRisks []*JobNewTestRisks, sha string) {
 	notableJobRisks, testSummaries := summarizeNewTestRisks(jobRisks)
 	if len(notableJobRisks) > 0 || len(testSummaries) > 0 {
@@ -537,7 +528,6 @@
 				sb.WriteString(fmt.Sprintf("|%s|**%s** - *%q* **%s**|\n",
 					jr.JobName, risk.Level.Name, risk.TestName, risk.Reason))
 			}
->>>>>>> 277bb35a
 		}
 		sb.WriteString("\n")
 	}
@@ -552,7 +542,6 @@
 	}
 }
 
-<<<<<<< HEAD
 func setRiskAnalysisHighRiskMetrics(org, repo, number, jobName, jobID string, summary RiskAnalysisSummary) {
 	for _, testSummary := range summary.TestRiskAnalysis {
 		if summary.RiskLevel == api.FailureRiskLevelHigh {
@@ -563,15 +552,10 @@
 	}
 }
 
-func buildComment(sortedAnalysis RiskAnalysisEntryList, sha string) string {
-	var sb strings.Builder
-	sb.WriteString(fmt.Sprintf("Job Failure Risk Analysis for sha: %s\n\n| Job Name | Failure Risk |\n|:---|:---|\n", sha))
-=======
 func buildRiskAnalysisComment(sb *strings.Builder, riskAnalyses []RiskAnalysisSummary, sha string) {
 	SortByJobNameRA(riskAnalyses)
 	sb.WriteString(fmt.Sprintf("Job Failure Risk Analysis for sha: %s\n\n", sha))
 	sb.WriteString("| Job Name | Failure Risk |\n|:---|:---|\n")
->>>>>>> 277bb35a
 
 	// don't want the comment to be too large so if we have a high number of jobs to analyze
 	// reduce the max tests / reasons we show
@@ -837,11 +821,7 @@
 		if !errors.Is(err, gorm.ErrRecordNotFound) {
 			logger.WithError(err).Errorf("Error fetching job run for: %s", jobRunIDPath)
 		}
-<<<<<<< HEAD
-	} else if ra, err := jobQueries.JobRunRiskAnalysis(aw.dbc, aw.bigQueryClient, jobRun, jobRunTestCount, logger, true); err != nil {
-=======
-	} else if ra, err := jobQueries.JobRunRiskAnalysis(aw.dbc, jobRun, logger); err != nil {
->>>>>>> 277bb35a
+	} else if ra, err := jobQueries.JobRunRiskAnalysis(aw.dbc, aw.bigQueryClient, jobRun, logger, true); err != nil {
 		logger.WithError(err).Errorf("Error querying risk analysis for: %s", jobRunIDPath)
 	} else {
 		// query succeeded so use the riskAnalysis we got
