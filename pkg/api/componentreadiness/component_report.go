--- conflicted
+++ resolved
@@ -328,14 +328,7 @@
 func (c *ComponentReportGenerator) initializeMiddleware() {
 	c.middlewares = []middleware.Middleware{}
 	// Initialize all our middleware applicable to this request.
-<<<<<<< HEAD
-	// TODO: Should middleware constructors do the interpretation of the request
-	// and decide if they want to take part? Return nil if not?
-	if c.ReqOptions.AdvancedOption.IncludeMultiReleaseAnalysis || c.ReqOptions.BaseOverrideRelease.Release != c.ReqOptions.BaseRelease.Release {
-=======
-	c.middlewares = append(c.middlewares, regressionallowances2.NewRegressionAllowancesMiddleware(c.ReqOptions))
 	if c.ReqOptions.AdvancedOption.IncludeMultiReleaseAnalysis {
->>>>>>> dc7c551a
 		c.middlewares = append(c.middlewares, releasefallback.NewReleaseFallbackMiddleware(c.client, c.ReqOptions))
 	}
 	if c.dbc != nil {
