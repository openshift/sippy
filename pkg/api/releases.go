--- conflicted
+++ resolved
@@ -4,6 +4,7 @@
 	"fmt"
 	"net/http"
 
+	apitype "github.com/openshift/sippy/pkg/apis/api"
 	"github.com/openshift/sippy/pkg/filter"
 	"k8s.io/klog"
 
@@ -21,16 +22,12 @@
 
 	q := releaseFilter(req, dbClient)
 	q = q.Joins(`INNER JOIN release_tag_pull_requests ON release_tag_pull_requests.release_pull_request_id = release_pull_requests.id JOIN release_tags on release_tags.id = release_tag_pull_requests.release_tag_id`)
-<<<<<<< HEAD
 	filterOpts, err := filter.FilterOptionsFromRequest(req, "id", apitype.SortDescending)
 	if err != nil {
 		RespondWithJSON(http.StatusInternalServerError, w, map[string]interface{}{"code": http.StatusInternalServerError, "message": err.Error()})
 		return
 	}
 	q, err = filter.FilterableDBResult(q, filterOpts, nil)
-=======
-	q, err := extractAndApplyFilters(req, "id", q, nil)
->>>>>>> cd4b0d67
 	if err != nil {
 		RespondWithJSON(http.StatusBadRequest, w, map[string]interface{}{
 			"code":    http.StatusBadRequest,
@@ -51,7 +48,6 @@
 
 	q := releaseFilter(req, dbClient)
 	q = q.Joins(`JOIN release_tags on release_tags.id = release_job_runs.release_tag_id`)
-<<<<<<< HEAD
 	filterOpts, err := filter.FilterOptionsFromRequest(req, "id", apitype.SortDescending)
 	if err != nil {
 		RespondWithJSON(http.StatusInternalServerError, w, map[string]interface{}{"code": http.StatusInternalServerError,
@@ -59,9 +55,6 @@
 		return
 	}
 	q, err = filter.FilterableDBResult(q, filterOpts, nil)
-=======
-	q, err := extractAndApplyFilters(req, "id", q, nil)
->>>>>>> cd4b0d67
 	if err != nil {
 		RespondWithJSON(http.StatusBadRequest, w, map[string]interface{}{
 			"code":    http.StatusBadRequest,
@@ -85,25 +78,12 @@
 		RespondWithJSON(http.StatusOK, w, []struct{}{})
 	}
 
-<<<<<<< HEAD
 	filterOpts, err := filter.FilterOptionsFromRequest(req, "release_tag", apitype.SortDescending)
 	if err != nil {
 		RespondWithJSON(http.StatusInternalServerError, w, map[string]interface{}{"code": http.StatusInternalServerError, "message": "Error building job run report:" + err.Error()})
 		return
 	}
 	q, err := filter.FilterableDBResult(releaseFilter(req, dbClient), filterOpts, nil)
-=======
-	filter, err := extractFilters(req)
-	if err != nil {
-		RespondWithJSON(http.StatusBadRequest, w, map[string]interface{}{
-			"code":    http.StatusBadRequest,
-			"message": err.Error(),
-		})
-		return
-	}
-
-	q, err := applyFilters(req, filter, "release_tag", releaseFilter(req, dbClient), nil)
->>>>>>> cd4b0d67
 	if err != nil {
 		RespondWithJSON(http.StatusBadRequest, w, map[string]interface{}{
 			"code":    http.StatusBadRequest,
