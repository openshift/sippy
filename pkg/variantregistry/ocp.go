package variantregistry

import (
	"context"
	"fmt"
	"os"
	"regexp"
	"strconv"
	"strings"
	"time"

	"cloud.google.com/go/bigquery"
	"cloud.google.com/go/storage"
	"github.com/hashicorp/go-version"
	"github.com/pkg/errors"
	"github.com/sirupsen/logrus"
	"google.golang.org/api/iterator"
	"gopkg.in/yaml.v3"

	v1 "github.com/openshift/sippy/pkg/apis/config/v1"
	"github.com/openshift/sippy/pkg/dataloader/prowloader"
	"github.com/openshift/sippy/pkg/dataloader/prowloader/gcs"
	"github.com/openshift/sippy/pkg/util"
)

// OCPVariantLoader generates a mapping of job names to their variant map for all known jobs.
type OCPVariantLoader struct {
	BigQueryClient  *bigquery.Client
	bkt             *storage.BucketHandle
	config          *v1.SippyConfig
	bigQueryProject string
	bigQueryDataSet string
	bigQueryTable   string
	existing        map[string]map[string]string
	overrides       map[string]map[string]string
}

func NewOCPVariantLoader(
	bigQueryClient *bigquery.Client,
	bigQueryProject string,
	bigQueryDataSet string,
	bigQueryTable string,
	gcsClient *storage.Client,
	gcsBucket string,
	config *v1.SippyConfig) *OCPVariantLoader {

	var existing map[string]map[string]string
	existingYaml, err := os.ReadFile("snapshot.yaml")
	if err != nil {
		panic(errors.Wrap(err, "unable to read snapshot.yaml"))
	}
	if err := yaml.Unmarshal(existingYaml, &existing); err != nil {
		panic(errors.Wrap(err, "unable to unmarshal snapshot.yaml"))
	}

	var overrides map[string]map[string]string
	overridesYaml, err := os.ReadFile("overrides.yaml")
	if err != nil {
		panic(errors.Wrap(err, "unable to read overrides.yaml"))
	}
	if err := yaml.Unmarshal(overridesYaml, &overrides); err != nil {
		panic(errors.Wrap(err, "unable to unmarshal overrides.yaml"))
	}

	var bkt *storage.BucketHandle
	if gcsBucket != "" {
		bkt = gcsClient.Bucket(gcsBucket)
	}
	return &OCPVariantLoader{
		BigQueryClient:  bigQueryClient,
		bkt:             bkt,
		config:          config,
		overrides:       overrides,
		bigQueryProject: bigQueryProject,
		bigQueryDataSet: bigQueryDataSet,
		bigQueryTable:   bigQueryTable,
	}

}

type prowJobLastRun struct {
	JobName  string              `bigquery:"prowjob_job_name"`
	JobRunID string              `bigquery:"prowjob_build_id"`
	URL      bigquery.NullString `bigquery:"prowjob_url"`
}

// LoadExpectedJobVariants queries all known jobs from the gce-devel "jobs" table (actually contains job runs).
// This effectively is every job that actually ran in the last several years.
func (v *OCPVariantLoader) LoadExpectedJobVariants(ctx context.Context) (map[string]map[string]string, error) {
	log := logrus.WithField("func", "LoadExpectedJobVariants")
	log.Info("loading all known jobs from bigquery for variant classification")
	start := time.Now()

	// For the primary list of all job names, we will query everything that's run in the last 6 months. Because
	// we also try to pull cluster-data.json, we also join in a column for the prowjob_url of the most recent
	// successful run to attempt to get stable cluster-data. Without this, the jobs would bounce around variants
	// subtly when we hit runs without cluster-data.
	queryStr := `
WITH RecentSuccessfulJobs AS (
  SELECT 
    prowjob_job_name,
    MAX(prowjob_start) AS successful_start,
    MAX(prowjob_url) as prowjob_url,
  FROM DATASET
  WHERE prowjob_start > DATETIME_SUB(CURRENT_DATETIME(), INTERVAL 180 DAY) AND
        prowjob_state = 'success' AND
        (prowjob_job_name LIKE 'periodic-ci-openshift-%%'
          OR prowjob_job_name LIKE 'periodic-ci-shiftstack-%%'
          OR prowjob_job_name LIKE 'periodic-ci-redhat-chaos-prow-scripts-main-cr-%%'
          OR prowjob_job_name LIKE 'release-%%'
          OR prowjob_job_name LIKE 'aggregator-%%'
          OR prowjob_job_name LIKE 'pull-ci-openshift-%%')
  GROUP BY prowjob_job_name
)
SELECT 
  j.prowjob_job_name,
  MAX(j.prowjob_start) AS prowjob_start,
  MAX(j.prowjob_build_id) AS prowjob_build_id,
  r.prowjob_url,
  r.successful_start,
FROM DATASET j
LEFT JOIN RecentSuccessfulJobs r
ON j.prowjob_job_name = r.prowjob_job_name 
WHERE j.prowjob_start > DATETIME_SUB(CURRENT_DATETIME(), INTERVAL 180 DAY) AND
      ((j.prowjob_job_name LIKE 'periodic-ci-openshift-%%'
        OR j.prowjob_job_name LIKE 'periodic-ci-shiftstack-%%'
        OR j.prowjob_job_name LIKE 'periodic-ci-redhat-chaos-prow-scripts-main-cr-%%'
        OR j.prowjob_job_name LIKE 'release-%%'
        OR j.prowjob_job_name LIKE 'aggregator-%%')
      OR j.prowjob_job_name LIKE 'pull-ci-openshift-%%')
GROUP BY j.prowjob_job_name, r.prowjob_url, r.successful_start
ORDER BY j.prowjob_job_name;
`
	queryStr = strings.ReplaceAll(queryStr, "DATASET",
		fmt.Sprintf("%s.%s.%s", v.bigQueryProject, v.bigQueryDataSet, v.bigQueryTable))
	log.Infof("running query for recent jobs: \n%s", queryStr)

	query := v.BigQueryClient.Query(queryStr)
	it, err := query.Read(context.TODO())
	if err != nil {
		return nil, errors.Wrap(err, "error querying primary list of all jobs")
	}

	// TODO: fix release on presubmits

	expectedVariants := map[string]map[string]string{}

	count := 0
	for {
		// TODO: last run but not necessarily successful, this could be a problem for cluster-data file parsing causing
		// our churn. We can't flip the query to last success either as we wouldn't have variants for non-passing jobs at all.
		// Two queries? Use the successful one for cluster-data?
		jlr := prowJobLastRun{}
		err := it.Next(&jlr)
		if err == iterator.Done {
			break
		}
		if err != nil {
			log.WithError(err).Error("error parsing prowjob name from bigquery")
			return nil, err
		}

		if isIgnoredJob(jlr.JobName) {
			continue
		}

		clusterData := map[string]string{}
		jLog := log.WithField("job", jlr.JobName)
		if jlr.URL.Valid {
			path, err := prowloader.GetGCSPathForProwJobURL(jLog, jlr.URL.StringVal)
			if err != nil {
				jLog.WithError(err).WithField("prowJobURL", jlr.URL).Error("error getting GCS path for prow job URL")
				return nil, err
			}
			gcsJobRun := gcs.NewGCSJobRun(v.bkt, path)
			allMatches := gcsJobRun.FindAllMatches([]*regexp.Regexp{gcs.GetDefaultClusterDataFile()})
			var clusterMatches []string
			if len(allMatches) > 0 {
				clusterMatches = allMatches[0]
			}
			for _, cm := range clusterMatches {
				// log with the file prefix for easy click/copy to browser:
				jLog.WithField("prowJobURL", jlr.URL.StringVal).Infof("Found cluster-data file: https://gcsweb-ci.apps.ci.l2s4.p1.openshiftapps.com/gcs/test-platform-results/%s", cm)
			}

			if len(clusterMatches) > 0 {
				clusterDataBytes, err := prowloader.GetClusterDataBytes(ctx, v.bkt, path, clusterMatches)
				if err != nil {
					jLog.WithError(err).Error("unable to read cluster data file, proceeding without")
				}
				clusterData, err = prowloader.ParseVariantDataFile(clusterDataBytes)
				if err != nil {
					jLog.WithError(err).Error("unable to parse cluster data file, proceeding without")
				} else {
					jLog.Infof("loaded cluster data: %+v", clusterData)
				}
			}
		}

		variants := v.CalculateVariantsForJob(jLog, jlr.JobName, clusterData)
		count++
		jLog.WithField("variants", variants).WithField("count", count).Info("calculated variants")
		expectedVariants[jlr.JobName] = variants
	}
	dur := time.Since(start)
	log.WithField("count", count).Infof("processed primary job list in %s", dur)

	return expectedVariants, nil
}

// fileVariantsToIgnore are values in the cluster-data.json that vary by run, and are not consistent for the job itself.
// These are unsuited for variants.
var fileVariantsToIgnore = map[string]bool{
	"CloudRegion":        true,
	"CloudZone":          true,
	"MasterNodesUpdated": true,
}

func (v *OCPVariantLoader) CalculateVariantsForJob(jLog logrus.FieldLogger, jobName string, variantFile map[string]string) map[string]string {
	// Calculate variants based on job name:
	variants := v.IdentifyVariants(jLog, jobName)

	// Carefully merge in the values read from cluster-data.json or any arbitrary variants data file
	// containing a map. Some properties will be ignored as they are job RUN specific, not job specific.
	// Others we need to carefully decide who wins in the event is a mismatch.
	for k, v := range variantFile {
		if k == VariantNetworkStack {
			// Use ipv6 / ipv4 for consistency with a lot of pre-existing code.
			v = strings.ToLower(v)
		}
		if fileVariantsToIgnore[k] {
			continue
		}
		jnv, ok := variants[k]
		if !ok {
			// Job name did not return this variant, use the value from the file
			variants[k] = v
			continue
		} else if jnv != v {
			if v == "" {
				// If the cluster data file returned an empty value for a variant we calculated from the job
				// name, we just use the job name version. (i.e. FromRelease)
				continue
			}
			// Check and log mismatches between what we read from the file vs determined from job name:
			jLog = jLog.WithFields(logrus.Fields{
				"variant":  k,
				"fromJob":  jnv,
				"fromFile": v,
			})

			switch k {
			case VariantPlatform:
				// ROSA is identified as AWS, but we want to keep it in a separate bucket
				if jnv == "rosa" {
					continue
				}
				// OSD GCP is identified as GCP, but we want to keep it in a separate bucket
				if jnv == "osd-gcp" {
					continue
				}
				variants[k] = v
			case VariantArch:
				// Job name identification wins for arch, heterogenous jobs can show cluster data with
				// amd64 as it's read from a single node.
				jLog.Infof("variant mismatch: using %s from job name", k)
				continue
			case VariantTopology:
				// Topology mismatches on Compact as the job cluster data reports ha.
				jLog.Infof("variant mismatch: using %s from job name", k)
				continue
			case VariantNetworkStack:
				// Discovered in https://issues.redhat.com/browse/TRT-1777
				// 4.13+ gained cluster-data.json but it was not able to detect dualstack, so
				// jobs in this range were categorized as ipv4 mistakenly. Once fixed, we'll
				// want this to become conditional on release, i.e. use job name network stack
				// if release <= 4.18 (assuming this is where it gets fixed)
				jLog.Infof("variant mismatch: using %s from job name", k)
				continue
			default:
				jLog.Infof("variant mismatch: using %s from job run variants file", k)
				variants[k] = v
			}
		}
	}

	// Handle explicit overrides
	if overrides, ok := v.overrides[jobName]; ok {
		for name, value := range overrides {
			logrus.WithField("job", jobName).Infof("variant override %s:%s", name, value)
			variants[name] = value
		}
	}

	return variants
}

var (
<<<<<<< HEAD
=======
	aggregatedRegex = regexp.MustCompile(`(?i)aggregated-`)
	// We're not sure what these aggregator jobs are but they exist as of right now:
	aggregatorRegex       = regexp.MustCompile(`(?i)aggregator-`)
	automatedReleaseRegex = regexp.MustCompile(`(?i)automated-release`)
	alibabaRegex          = regexp.MustCompile(`(?i)-alibaba`)
	arm64Regex            = regexp.MustCompile(`(?i)-arm64|-multi-a-a|-arm`)
	assistedRegex         = regexp.MustCompile(`(?i)-assisted`)
	awsRegex              = regexp.MustCompile(`(?i)-aws`)
	azureRegex            = regexp.MustCompile(`(?i)-azure`)
	compactRegex          = regexp.MustCompile(`(?i)-compact`)
	cpuPartitioning       = regexp.MustCompile(`(?i)-cpu-partitioning`)
	etcdScaling           = regexp.MustCompile(`(?i)-etcd-scaling`)
	fipsRegex             = regexp.MustCompile(`(?i)-fips`)
	hypershiftRegex       = regexp.MustCompile(`(?i)(-hypershift|-hcp|_hcp)`)
	upiRegex              = regexp.MustCompile(`(?i)-upi`)
	libvirtRegex          = regexp.MustCompile(`(?i)-libvirt`)
	metalRegex            = regexp.MustCompile(`(?i)-metal`)
	microshiftRegex       = regexp.MustCompile(`(?i)-microshift`)
	// Variant for Heterogeneous
	multiRegex   = regexp.MustCompile(`(?i)-heterogeneous|-multi-`)
	nutanixRegex = regexp.MustCompile(`(?i)-nutanix`)
	// 3.11 gcp jobs don't have a trailing -version segment
	gcpRegex       = regexp.MustCompile(`(?i)-gcp`)
	osdGcpRegex    = regexp.MustCompile(`(?i)-osd-ccs-gcp`)
	openstackRegex = regexp.MustCompile(`(?i)-openstack`)
	sdRegex        = regexp.MustCompile(`(?i)-osd|-rosa`)
	ovirtRegex     = regexp.MustCompile(`(?i)-ovirt`)
	ovnRegex       = regexp.MustCompile(`(?i)-ovn`)
	ipv6Regex      = regexp.MustCompile(`(?i)-ipv6`)
	dualStackRegex = regexp.MustCompile(`(?i)-dualstack`)
	perfScaleRegex = regexp.MustCompile(`(?i)-perfscale`)
	chaosRegex     = regexp.MustCompile(`(?i)-chaos-`)
	// proxy jobs do not have a trailing -version segment
	ppc64leRegex            = regexp.MustCompile(`(?i)-ppc64le|-multi-p-p`)
	proxyRegex              = regexp.MustCompile(`(?i)-proxy`)
	qeRegex                 = regexp.MustCompile(`(?i)-openshift-tests-private|-openshift-verification-tests|-openshift-distributed-tracing|-qe`)
	rosaRegex               = regexp.MustCompile(`(?i)-rosa`)
	cnfRegex                = regexp.MustCompile(`(?i)-telco5g`)
	rtRegex                 = regexp.MustCompile(`(?i)-rt`)
	s390xRegex              = regexp.MustCompile(`(?i)-s390x|-multi-z-z`)
	sdnRegex                = regexp.MustCompile(`(?i)-sdn`)
	serialRegex             = regexp.MustCompile(`(?i)-serial`)
	singleNodeRegex         = regexp.MustCompile(`(?i)-single-node|-sno-`)
	techpreview             = regexp.MustCompile(`(?i)-techpreview|-tp-`)
>>>>>>> 875537a7
	upgradeMinorRegex       = regexp.MustCompile(`(?i)(-\d+\.\d+-.*-.*-\d+\.\d+)|(-\d+\.\d+-minor)`)
	upgradeOutOfChangeRegex = regexp.MustCompile(`(?i)-upgrade-out-of-change`)
	upgradeRegex            = regexp.MustCompile(`(?i)-upgrade`)
)

const (
	VariantAggregation      = "Aggregation" // aggregated or none
	VariantArch             = "Architecture"
	VariantFeatureSet       = "FeatureSet" // techpreview / standard
	VariantInstaller        = "Installer"  // ipi / upi / assisted
	VariantNetwork          = "Network"
	VariantNetworkAccess    = "NetworkAccess" // disconnected / proxy / standard
	VariantNetworkStack     = "NetworkStack"  // ipv4 / ipv6 / dual
	VariantOwner            = "Owner"         // eng / osd
	VariantPlatform         = "Platform"
	VariantScheduler        = "Scheduler"    // realtime / standard
	VariantSecurityMode     = "SecurityMode" // fips / default
	VariantSuite            = "Suite"        // parallel / serial
	VariantProcedure        = "Procedure"    // for jobs that do a specific procedure on the cluster (etcd scaling, cpu partitioning, etc.), and then optionally run conformance
	VariantJobTier          = "JobTier"      // specifies rare, blocking, informing, standard jobs
	VariantTopology         = "Topology"     // ha / single / compact / external
	VariantUpgrade          = "Upgrade"
	VariantContainerRuntime = "ContainerRuntime" // runc / crun
	VariantCGroupMode       = "CGroupMode"       // v2 / v1
	VariantRelease          = "Release"
	VariantReleaseMinor     = "ReleaseMinor"
	VariantReleaseMajor     = "ReleaseMajor"
	VariantFromRelease      = "FromRelease"
	VariantFromReleaseMinor = "FromReleaseMinor"
	VariantFromReleaseMajor = "FromReleaseMajor"
	VariantLayeredProduct   = "LayeredProduct"
	VariantDefaultValue     = "default"
	VariantNoValue          = "none"
)

func (v *OCPVariantLoader) IdentifyVariants(jLog logrus.FieldLogger, jobName string) map[string]string {
	variants := map[string]string{}

	for _, setter := range []func(jLog logrus.FieldLogger, variants map[string]string, jobName string){
		v.setRelease, // Keep release first, other setters may look up release info in variants map
		setAggregation,
		setPlatform,
		setInstaller,
		setArchitecture,
		setNetwork,
		setTopology,
		setNetworkStack,
		setSuite,
		setOwner,
		setSecurityMode,
		setFeatureSet,
		setScheduler,
		setNetworkAccess,
		setCGroupMode,
		setLayeredProduct,
		setContainerRuntime,
		setProcedure,
		v.setJobTier, // Keep this near last, it relies on other variants like owner
	} {
		setter(jLog, variants, jobName)
	}

	if len(variants) == 0 {
		jLog.WithField("job", jobName).Warn("unable to determine any variants for job")
		return map[string]string{}
	}

	return variants
}

func setAggregation(_ logrus.FieldLogger, variants map[string]string, jobName string) {
	jobNameLower := strings.ToLower(jobName)

	aggregationPatterns := []struct {
		substring   string
		aggregation string
	}{
		{"aggregated-", "aggregated"},
		{"aggregator-", "aggregated"},
	}

	variants[VariantAggregation] = VariantNoValue
	for _, entry := range aggregationPatterns {
		if strings.Contains(jobNameLower, entry.substring) {
			variants[VariantAggregation] = entry.aggregation
			return
		}
	}
}

func setOwner(_ logrus.FieldLogger, variants map[string]string, jobName string) {
	jobNameLower := strings.ToLower(jobName)

	ownerPatterns := []struct {
		substring string
		owner     string
	}{
		{"-osd", "service-delivery"},
		{"-rosa", "service-delivery"},
		{"-telco5g", "cnf"},
		{"-perfscale", "perfscale"},
		{"-chaos-", "chaos"},
		{"-qe", "qe"}, // Keep this one below perfscale
		{"-openshift-tests-private", "qe"},
		{"-openshift-verification-tests", "qe"},
		{"-openshift-distributed-tracing", "qe"},
	}

	for _, entry := range ownerPatterns {
		if strings.Contains(jobNameLower, entry.substring) {
			variants[VariantOwner] = entry.owner
			return
		}
	}

	variants[VariantOwner] = "eng"
}

func setSuite(_ logrus.FieldLogger, variants map[string]string, jobName string) {
	jobNameLower := strings.ToLower(jobName)

	suitePatterns := []struct {
		substring string
		suite     string
	}{
		{"-serial", "serial"},
		{"-etcd-scaling", "etcd-scaling"},
		{"conformance", "parallel"}, // Jobs with "conformance" but no explicit serial are probably parallel
	}

	for _, entry := range suitePatterns {
		if strings.Contains(jobNameLower, entry.substring) {
			variants[VariantSuite] = entry.suite
			return
		}
	}

	variants[VariantSuite] = "unknown" // Default case for jobs not running suites
}

func setSecurityMode(_ logrus.FieldLogger, variants map[string]string, jobName string) {
	jobNameLower := strings.ToLower(jobName)

	securityPatterns := []struct {
		substring string
		mode      string
	}{
		{"-fips", "fips"},
	}

	variants[VariantSecurityMode] = VariantDefaultValue
	for _, entry := range securityPatterns {
		if strings.Contains(jobNameLower, entry.substring) {
			variants[VariantSecurityMode] = entry.mode
			return
		}
	}
}

func setFeatureSet(_ logrus.FieldLogger, variants map[string]string, jobName string) {
	jobNameLower := strings.ToLower(jobName)

	featurePatterns := []struct {
		substring string
		feature   string
	}{
		{"-techpreview", "techpreview"},
	}

	variants[VariantFeatureSet] = VariantDefaultValue
	for _, entry := range featurePatterns {
		if strings.Contains(jobNameLower, entry.substring) {
			variants[VariantFeatureSet] = entry.feature
			return
		}
	}
}

func setScheduler(_ logrus.FieldLogger, variants map[string]string, jobName string) {
	jobNameLower := strings.ToLower(jobName)

	schedulerPatterns := []struct {
		substring string
		scheduler string
	}{
		{"-rt", "realtime"},
	}

	variants[VariantScheduler] = VariantDefaultValue
	for _, entry := range schedulerPatterns {
		if strings.Contains(jobNameLower, entry.substring) {
			variants[VariantScheduler] = entry.scheduler
			return
		}
	}
}

func setNetworkAccess(_ logrus.FieldLogger, variants map[string]string, jobName string) {
	jobNameLower := strings.ToLower(jobName)

	networkPatterns := []struct {
		substring string
		access    string
	}{
		{"-proxy", "proxy"},
	}

	variants[VariantNetworkAccess] = VariantDefaultValue
	for _, entry := range networkPatterns {
		if strings.Contains(jobNameLower, entry.substring) {
			variants[VariantNetworkAccess] = entry.access
			return
		}
	}
}

func setNetworkStack(_ logrus.FieldLogger, variants map[string]string, jobName string) {
	jobNameLower := strings.ToLower(jobName)

	networkPatterns := []struct {
		substring string
		stack     string
	}{
		{"-dualstack", "dual"},
		{"-ipv6", "ipv6"},
	}

	for _, entry := range networkPatterns {
		if strings.Contains(jobNameLower, entry.substring) {
			variants[VariantNetworkStack] = entry.stack
			return
		}
	}

	variants[VariantNetworkStack] = "ipv4"
}

func (v *OCPVariantLoader) setRelease(_ logrus.FieldLogger, variants map[string]string, jobName string) {
	// Prefer core release from sippy config
	for version, release := range v.config.Releases {
		if _, ok := release.Jobs[jobName]; ok {
			variants[VariantRelease] = version
		}
	}

	release, fromRelease := extractReleases(jobName)
	releaseMajorMinor := strings.Split(release, ".")
	if release != "" {
		variants[VariantRelease] = release
		variants[VariantReleaseMajor] = releaseMajorMinor[0]
		variants[VariantReleaseMinor] = releaseMajorMinor[1]
	}
	fromReleaseMajorMinor := strings.Split(fromRelease, ".")
	if fromRelease != "" {
		variants[VariantFromRelease] = fromRelease
		variants[VariantFromReleaseMajor] = fromReleaseMajorMinor[0]
		variants[VariantFromReleaseMinor] = fromReleaseMajorMinor[1]
	}
	if upgradeRegex.MatchString(jobName) {
		switch {
		case upgradeOutOfChangeRegex.MatchString(jobName):
			variants[VariantUpgrade] = "micro-downgrade"
		case isMultiUpgrade(release, fromRelease):
			variants[VariantUpgrade] = "multi"
		case upgradeMinorRegex.MatchString(jobName):
			variants[VariantUpgrade] = "minor"
		default:
			variants[VariantUpgrade] = "micro"
		}
	} else {
		variants[VariantUpgrade] = VariantNoValue
		// Wipe out the FromRelease if it's not an upgrade job.
		delete(variants, VariantFromRelease)
		delete(variants, VariantFromReleaseMajor)
		delete(variants, VariantFromReleaseMinor)
	}
}

func (v *OCPVariantLoader) setJobTier(_ logrus.FieldLogger, variants map[string]string, jobName string) {
	jobNameLower := strings.ToLower(jobName)

	// Excluded jobs:
	jobTierPatterns := []struct {
		substring string
		jobTier   string
	}{
		{"-okd", "excluded"},
		{"-recovery", "excluded"},
		{"aggregator-", "excluded"},
		{"alibaba", "excluded"},
		{"-disruptive", "excluded"},
		{"-rollback", "excluded"},
		{"-out-of-change", "excluded"},
		{"-sno-fips-recert", "excluded"},

		// Rarely run
		{"-cpu-partitioning", "rare"},
		{"-etcd-scaling", "rare"},

		{"-automated-release", "standard"},
	}

	for _, jobTierPattern := range jobTierPatterns {
		if strings.Contains(jobNameLower, jobTierPattern.substring) {
			variants[VariantJobTier] = jobTierPattern.jobTier
			return
		}
	}

	// Special case for "qe" owner - always excluded except specific jobs
	if variants[VariantOwner] == "qe" {
		variants[VariantJobTier] = "excluded"
		return
	}

	// Determine job tier from release configuration
	release := variants[VariantRelease]
	if util.StrSliceContains(v.config.Releases[release].BlockingJobs, jobName) {
		variants[VariantJobTier] = "blocking"
	} else if util.StrSliceContains(v.config.Releases[release].InformingJobs, jobName) {
		variants[VariantJobTier] = "informing"
	} else if v.config.Releases[release].Jobs[jobName] {
		variants[VariantJobTier] = "standard"
	} else if existingVariants, ok := v.existing[jobName]; ok && existingVariants[VariantJobTier] != "" {
		// Use the existing tier for this job -- its how we control never-before-seen jobs
		// always get "candidate" below.  If they've been promoted by overrides, its preserved
		// here.
		variants[VariantJobTier] = existingVariants[VariantJobTier]
	} else {
		variants[VariantJobTier] = "candidate"
	}
}

func setProcedure(_ logrus.FieldLogger, variants map[string]string, jobName string) {
	jobNameLower := strings.ToLower(jobName)

	// Job procedure patterns
	procedurePatterns := []struct {
		substring string
		procedure string
	}{
		{"-etcd-scaling", "etcd-scaling"},
		{"-cpu-partitioning", "cpu-partitioning"},
		{"-automated-release", "automated-release"},
	}

	for _, entry := range procedurePatterns {
		if strings.Contains(jobNameLower, entry.substring) {
			variants[VariantProcedure] = entry.procedure
			return
		}
	}

	// Default procedure
	variants[VariantProcedure] = VariantNoValue
}

func setTopology(_ logrus.FieldLogger, variants map[string]string, jobName string) {
	jobNameLower := strings.ToLower(jobName)

	topologyPatterns := []struct {
		substring string
		topology  string
	}{
		{"-sno-", "single"},        // Previously single-node
		{"-single-node", "single"}, // Alternative format
		{"-hypershift", "external"},
		{"-hcp", "external"},
		{"_hcp", "external"},
		{"-compact", "compact"},
		{"-microshift", "microshift"},
	}

	for _, entry := range topologyPatterns {
		if strings.Contains(jobNameLower, entry.substring) {
			variants[VariantTopology] = entry.topology
			return
		}
	}

	variants[VariantTopology] = "ha" // Default to "ha"
}

func setInstaller(_ logrus.FieldLogger, variants map[string]string, jobName string) {
	jobNameLower := strings.ToLower(jobName)

	installationPatterns := []struct {
		substring string
		installer string
	}{
		{"-assisted", "assisted"},
		{"-hypershift", "hypershift"},
		{"-upi", "upi"},
	}

	for _, entry := range installationPatterns {
		if strings.Contains(jobNameLower, entry.substring) {
			variants[VariantInstaller] = entry.installer
			return
		}
	}

	variants[VariantInstaller] = "ipi" // Assume ipi by default
}

// isMultiUpgrade checks if this is a multi-minor upgrade by examining the delta between the release minor
// and from release minor versions.
func isMultiUpgrade(release, fromRelease string) bool {
	if release == "" || fromRelease == "" {
		return false
	}

	releaseMajorMinor := strings.Split(release, ".")
	fromReleaseMajorMinor := strings.Split(fromRelease, ".")

	releaseMinor, err := strconv.Atoi(releaseMajorMinor[1])
	if err != nil {
		return false
	}
	fromReleaseMinor, err := strconv.Atoi(fromReleaseMajorMinor[1])
	if err != nil {
		return false
	}
	// If release minor minus from release minor is greater than 1, this is a multi-release upgrade job:
	if releaseMinor-fromReleaseMinor > 1 {
		return true
	}
	return false
}

func setPlatform(jLog logrus.FieldLogger, variants map[string]string, jobName string) {
	// Order matters here: patterns must be checked in a specific sequence
	platformPatterns := []struct {
		substring string
		platform  string
	}{
		{"-rosa", "rosa"}, // Keep above AWS as many ROSA jobs also mention AWS
		{"-aws", "aws"},
		{"-alibaba", "alibaba"},
		{"-azure", "azure"},
		{"-osd-ccs-gcp", "osd-gcp"},
		{"-gcp", "gcp"},
		{"-libvirt", "libvirt"},
		{"-metal", "metal"},
		{"-nutanix", "nutanix"},
		{"-openstack", "openstack"},
		{"-ovirt", "ovirt"},
		{"-vsphere", "vsphere"},
	}

	for _, entry := range platformPatterns {
		if strings.Contains(jobName, entry.substring) {
			variants[VariantPlatform] = entry.platform
			return
		}
	}

	jLog.WithField("jobName", jobName).Warn("unable to determine platform from job name")
}

func extractReleases(jobName string) (release, fromRelease string) {
	re := regexp.MustCompile(`\d+\.\d+`)
	matches := re.FindAllString(jobName, -1)

	if len(matches) > 0 {
		minRelease := matches[0]
		maxRelease := matches[0]

		for _, match := range matches {
			matchNum, _ := strconv.ParseFloat(match, 64)
			minNum, _ := strconv.ParseFloat(minRelease, 64)
			maxNum, _ := strconv.ParseFloat(maxRelease, 64)

			if matchNum < minNum {
				minRelease = match
			}

			if matchNum > maxNum {
				maxRelease = match
			}
		}

		release = maxRelease
		fromRelease = minRelease
	}

	return release, fromRelease
}

func setArchitecture(_ logrus.FieldLogger, variants map[string]string, jobName string) {
	jobNameLower := strings.ToLower(jobName)

	architecturePatterns := []struct {
		substring    string
		architecture string
	}{
		{"-arm64", "arm64"},
		{"-multi-a-a", "arm64"},
		{"-arm", "arm64"},
		{"-ppc64le", "ppc64le"},
		{"-multi-p-p", "ppc64le"},
		{"-s390x", "s390x"},
		{"-multi-z-z", "s390x"},
		{"-heterogeneous", "heterogeneous"},
		{"-multi-", "heterogeneous"},
	}

	for _, entry := range architecturePatterns {
		if strings.Contains(jobNameLower, entry.substring) {
			variants[VariantArch] = entry.architecture
			return
		}
	}

	variants[VariantArch] = "amd64"
}

func setNetwork(jLog logrus.FieldLogger, variants map[string]string, jobName string) {
	jobNameLower := strings.ToLower(jobName)

	networkPatterns := []struct {
		substring string
		network   string
	}{
		{"-ovn", "ovn"},
		{"-sdn", "sdn"},
	}

	// Check jobName for explicit network type
	for _, entry := range networkPatterns {
		if strings.Contains(jobNameLower, entry.substring) {
			variants[VariantNetwork] = entry.network
			return
		}
	}

	// Get release version from variants
	release, exists := variants[VariantRelease]
	if !exists {
		jLog.Warning("release variant not found, defaulting to 'ovn'")
		variants[VariantNetwork] = "ovn"
		return
	}

	// Determine network based on release
	ovnBecomesDefault, _ := version.NewVersion("4.12")
	releaseVersion, err := version.NewVersion(release)
	if err != nil {
		jLog.WithField("release", release).Warning("could not parse release version, defaulting to 'sdn'")
		variants[VariantNetwork] = "sdn"
		return
	}

	if releaseVersion.LessThan(ovnBecomesDefault) {
		variants[VariantNetwork] = "sdn"
	} else {
		variants[VariantNetwork] = "ovn"
	}
}

func setContainerRuntime(jLog logrus.FieldLogger, variants map[string]string, jobName string) {
	jobNameLower := strings.ToLower(jobName)

	runtimePatterns := []struct {
		substring string
		runtime   string
	}{
		{"-crun", "crun"},
		{"-runc", "runc"},
	}

	// Check jobName for explicit container runtime
	for _, entry := range runtimePatterns {
		if strings.Contains(jobNameLower, entry.substring) {
			variants[VariantContainerRuntime] = entry.runtime
			return
		}
	}

	// Get release version from variants
	release, exists := variants[VariantRelease]
	if !exists {
		jLog.Warning("release variant not found, defaulting to 'runc'")
		variants[VariantContainerRuntime] = "runc"
		return
	}

	// Determine container runtime based on release
	crunBecomesDefault, _ := version.NewVersion("4.18")
	releaseVersion, err := version.NewVersion(release)
	if err != nil {
		jLog.WithField("release", release).Warning("could not parse release version, defaulting to 'runc'")
		variants[VariantContainerRuntime] = "runc"
		return
	}

	if releaseVersion.GreaterThanOrEqual(crunBecomesDefault) {
		variants[VariantContainerRuntime] = "crun"
	} else {
		variants[VariantContainerRuntime] = "runc"
	}
}

func setCGroupMode(_ logrus.FieldLogger, variants map[string]string, jobName string) {
	jobNameLower := strings.ToLower(jobName)

	cgroupPatterns := []struct {
		substring string
		mode      string
	}{
		{"-cgroupsv1", "v1"},
	}

	variants[VariantCGroupMode] = "v2" // Default to v2
	for _, entry := range cgroupPatterns {
		if strings.Contains(jobNameLower, entry.substring) {
			variants[VariantCGroupMode] = entry.mode
			return
		}
	}
}

func setLayeredProduct(_ logrus.FieldLogger, variants map[string]string, jobName string) {
	jobNameLower := strings.ToLower(jobName)

	layeredProductPatterns := []struct {
		substring string
		product   string
	}{
		{"-virt", "virt"},
		{"-cnv", "virt"},
		{"-kubevirt", "virt"},
	}

	variants[VariantLayeredProduct] = VariantNoValue
	for _, entry := range layeredProductPatterns {
		if strings.Contains(jobNameLower, entry.substring) {
			variants[VariantLayeredProduct] = entry.product
			return
		}
	}
}

func isIgnoredJob(jobName string) bool {
	// Some CI jobs don't have stable variants because they move between OCP release versions, or other
	// reasons
	ignoredJobSubstrings := []string{
		"periodic-ci-openshift-hive-master-",
	}
	for _, entry := range ignoredJobSubstrings {
		if strings.Contains(jobName, entry) {
			return true
		}
	}

	return false
}<|MERGE_RESOLUTION|>--- conflicted
+++ resolved
@@ -296,53 +296,6 @@
 }
 
 var (
-<<<<<<< HEAD
-=======
-	aggregatedRegex = regexp.MustCompile(`(?i)aggregated-`)
-	// We're not sure what these aggregator jobs are but they exist as of right now:
-	aggregatorRegex       = regexp.MustCompile(`(?i)aggregator-`)
-	automatedReleaseRegex = regexp.MustCompile(`(?i)automated-release`)
-	alibabaRegex          = regexp.MustCompile(`(?i)-alibaba`)
-	arm64Regex            = regexp.MustCompile(`(?i)-arm64|-multi-a-a|-arm`)
-	assistedRegex         = regexp.MustCompile(`(?i)-assisted`)
-	awsRegex              = regexp.MustCompile(`(?i)-aws`)
-	azureRegex            = regexp.MustCompile(`(?i)-azure`)
-	compactRegex          = regexp.MustCompile(`(?i)-compact`)
-	cpuPartitioning       = regexp.MustCompile(`(?i)-cpu-partitioning`)
-	etcdScaling           = regexp.MustCompile(`(?i)-etcd-scaling`)
-	fipsRegex             = regexp.MustCompile(`(?i)-fips`)
-	hypershiftRegex       = regexp.MustCompile(`(?i)(-hypershift|-hcp|_hcp)`)
-	upiRegex              = regexp.MustCompile(`(?i)-upi`)
-	libvirtRegex          = regexp.MustCompile(`(?i)-libvirt`)
-	metalRegex            = regexp.MustCompile(`(?i)-metal`)
-	microshiftRegex       = regexp.MustCompile(`(?i)-microshift`)
-	// Variant for Heterogeneous
-	multiRegex   = regexp.MustCompile(`(?i)-heterogeneous|-multi-`)
-	nutanixRegex = regexp.MustCompile(`(?i)-nutanix`)
-	// 3.11 gcp jobs don't have a trailing -version segment
-	gcpRegex       = regexp.MustCompile(`(?i)-gcp`)
-	osdGcpRegex    = regexp.MustCompile(`(?i)-osd-ccs-gcp`)
-	openstackRegex = regexp.MustCompile(`(?i)-openstack`)
-	sdRegex        = regexp.MustCompile(`(?i)-osd|-rosa`)
-	ovirtRegex     = regexp.MustCompile(`(?i)-ovirt`)
-	ovnRegex       = regexp.MustCompile(`(?i)-ovn`)
-	ipv6Regex      = regexp.MustCompile(`(?i)-ipv6`)
-	dualStackRegex = regexp.MustCompile(`(?i)-dualstack`)
-	perfScaleRegex = regexp.MustCompile(`(?i)-perfscale`)
-	chaosRegex     = regexp.MustCompile(`(?i)-chaos-`)
-	// proxy jobs do not have a trailing -version segment
-	ppc64leRegex            = regexp.MustCompile(`(?i)-ppc64le|-multi-p-p`)
-	proxyRegex              = regexp.MustCompile(`(?i)-proxy`)
-	qeRegex                 = regexp.MustCompile(`(?i)-openshift-tests-private|-openshift-verification-tests|-openshift-distributed-tracing|-qe`)
-	rosaRegex               = regexp.MustCompile(`(?i)-rosa`)
-	cnfRegex                = regexp.MustCompile(`(?i)-telco5g`)
-	rtRegex                 = regexp.MustCompile(`(?i)-rt`)
-	s390xRegex              = regexp.MustCompile(`(?i)-s390x|-multi-z-z`)
-	sdnRegex                = regexp.MustCompile(`(?i)-sdn`)
-	serialRegex             = regexp.MustCompile(`(?i)-serial`)
-	singleNodeRegex         = regexp.MustCompile(`(?i)-single-node|-sno-`)
-	techpreview             = regexp.MustCompile(`(?i)-techpreview|-tp-`)
->>>>>>> 875537a7
 	upgradeMinorRegex       = regexp.MustCompile(`(?i)(-\d+\.\d+-.*-.*-\d+\.\d+)|(-\d+\.\d+-minor)`)
 	upgradeOutOfChangeRegex = regexp.MustCompile(`(?i)-upgrade-out-of-change`)
 	upgradeRegex            = regexp.MustCompile(`(?i)-upgrade`)
@@ -510,6 +463,7 @@
 		feature   string
 	}{
 		{"-techpreview", "techpreview"},
+		{"-tp-", "techpreview"},
 	}
 
 	variants[VariantFeatureSet] = VariantDefaultValue
