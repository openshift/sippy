import { getTriagesAPIUrl } from './CompReadyUtils'
import { Tab, Tabs } from '@mui/material'
import DialogContent from '@mui/material/DialogContent'
import DialogTitle from '@mui/material/DialogTitle'
import ExistingTriageSelector from './ExistingTriageSelector'
import PropTypes from 'prop-types'
import React, { Fragment } from 'react'
import TriageFields from './TriageFields'

export default function AddRegressionPanel({
  triages,
  regressionIds,
  setAlertText,
  setAlertSeverity,
  handleNewTriageFormCompletion,
  completeTriageSubmission,
  triageEntryData,
  setTriageEntryData,
}) {
  triages.sort((a, b) => new Date(b.updated_at) - new Date(a.updated_at))

  const [tabIndex, setTabIndex] = React.useState(0)
  const handleTabChange = (event, newValue) => {
    setTabIndex(newValue)
  }

  const [existingTriageId, setExistingTriageId] = React.useState(
    triages.length > 0 ? triages[0].id : null
  )

  const handleAddToExistingTriageSubmit = () => {
    const existingTriage = triages.find(
      (triage) => triage.id === existingTriageId
    )
    const updatedTriage = {
      ...existingTriage,
      regressions: [
        ...existingTriage.regressions,
        ...regressionIds.map((id) => {
          return { id: Number(id) }
        }),
      ],
    }

    fetch(getTriagesAPIUrl(existingTriageId), {
      method: 'PUT',
      body: JSON.stringify(updatedTriage),
    }).then((response) => {
      if (!response.ok) {
        response.json().then((data) => {
          let errorMessage = 'invalid response returned from server'
          if (data?.code) {
            errorMessage =
              'error adding test to triage entry: ' +
              data.code +
              ': ' +
              data.message
          }
          console.error(errorMessage)
          setAlertText(errorMessage)
          setAlertSeverity('error')
        })
        return
      }

      setAlertText(
        'successfully added test to triage record: ' + existingTriage.url
      )
      setAlertSeverity('success')
      if (triages.length > 0) {
        setExistingTriageId(triages[0].id) //reset the form to the first element
      }
      completeTriageSubmission()
    })
  }

  const addToExisting = tabIndex === 0
  const addToNew = tabIndex === 1

  return (
    <Fragment>
      <DialogTitle>Triage</DialogTitle>
      <DialogContent>
        <Tabs
          value={tabIndex}
          onChange={handleTabChange}
          indicatorColor="secondary"
          textColor="primary"
          variant="fullWidth"
        >
          <Tab label="Existing Triage" />
          <Tab label="New Triage" />
        </Tabs>
        {addToExisting && (
          <Fragment>
            <h3>Add to existing Triage</h3>
<<<<<<< HEAD
            {triages.length === 0 ? (
              <p>No existing triages available. Please create a new triage.</p>
            ) : (
              <Fragment>
                <Autocomplete
                  id="existing-triage"
                  name="existing-triage"
                  options={triages}
                  value={
                    existingTriageId
                      ? triages.find((t) => t.id === existingTriageId)
                      : null
                  }
                  getOptionLabel={(triage) => {
                    return formatTriageURLDescription(triage)
                  }}
                  isOptionEqualToValue={(triage, value) =>
                    triage.id === value?.id
                  }
                  renderInput={(params) => (
                    <TextField {...params} label="Existing Triage" />
                  )}
                  onChange={handleExistingTriageChange}
                />

                <Button
                  variant="contained"
                  color="primary"
                  sx={{ margin: '10px 0' }}
                  onClick={handleAddToExistingTriageSubmit}
                  disabled={triages.length === 0}
                >
                  Add to Entry
                </Button>
              </Fragment>
            )}
=======
            <ExistingTriageSelector
              triages={triages}
              existingTriageId={existingTriageId}
              setExistingTriageId={setExistingTriageId}
              onSubmit={handleAddToExistingTriageSubmit}
            />
>>>>>>> 5a76bd22
          </Fragment>
        )}
        {addToNew && (
          <Fragment>
            <h3>Create new Triage</h3>
            <TriageFields
              triages={triages}
              setAlertText={setAlertText}
              setAlertSeverity={setAlertSeverity}
              triageEntryData={triageEntryData}
              handleFormCompletion={handleNewTriageFormCompletion}
              setTriageEntryData={setTriageEntryData}
              submitButtonText={'Create Entry'}
              existingTriageId={existingTriageId}
              setExistingTriageId={setExistingTriageId}
              handleAddToExistingTriage={handleAddToExistingTriageSubmit}
            />
          </Fragment>
        )}
      </DialogContent>
    </Fragment>
  )
}

AddRegressionPanel.propTypes = {
  triages: PropTypes.array.isRequired,
  regressionIds: PropTypes.array.isRequired,
  triageEntryData: PropTypes.object.isRequired,
  setTriageEntryData: PropTypes.func.isRequired,
  setAlertText: PropTypes.func.isRequired,
  setAlertSeverity: PropTypes.func.isRequired,
  handleNewTriageFormCompletion: PropTypes.func.isRequired,
  completeTriageSubmission: PropTypes.func.isRequired,
}<|MERGE_RESOLUTION|>--- conflicted
+++ resolved
@@ -94,51 +94,12 @@
         {addToExisting && (
           <Fragment>
             <h3>Add to existing Triage</h3>
-<<<<<<< HEAD
-            {triages.length === 0 ? (
-              <p>No existing triages available. Please create a new triage.</p>
-            ) : (
-              <Fragment>
-                <Autocomplete
-                  id="existing-triage"
-                  name="existing-triage"
-                  options={triages}
-                  value={
-                    existingTriageId
-                      ? triages.find((t) => t.id === existingTriageId)
-                      : null
-                  }
-                  getOptionLabel={(triage) => {
-                    return formatTriageURLDescription(triage)
-                  }}
-                  isOptionEqualToValue={(triage, value) =>
-                    triage.id === value?.id
-                  }
-                  renderInput={(params) => (
-                    <TextField {...params} label="Existing Triage" />
-                  )}
-                  onChange={handleExistingTriageChange}
-                />
-
-                <Button
-                  variant="contained"
-                  color="primary"
-                  sx={{ margin: '10px 0' }}
-                  onClick={handleAddToExistingTriageSubmit}
-                  disabled={triages.length === 0}
-                >
-                  Add to Entry
-                </Button>
-              </Fragment>
-            )}
-=======
             <ExistingTriageSelector
               triages={triages}
               existingTriageId={existingTriageId}
               setExistingTriageId={setExistingTriageId}
               onSubmit={handleAddToExistingTriageSubmit}
             />
->>>>>>> 5a76bd22
           </Fragment>
         )}
         {addToNew && (
